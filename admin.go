// Copyright 2015 Matthew Holt and The Caddy Authors
//
// Licensed under the Apache License, Version 2.0 (the "License");
// you may not use this file except in compliance with the License.
// You may obtain a copy of the License at
//
//     http://www.apache.org/licenses/LICENSE-2.0
//
// Unless required by applicable law or agreed to in writing, software
// distributed under the License is distributed on an "AS IS" BASIS,
// WITHOUT WARRANTIES OR CONDITIONS OF ANY KIND, either express or implied.
// See the License for the specific language governing permissions and
// limitations under the License.

package caddy

import (
	"bytes"
	"context"
	"crypto"
	"crypto/tls"
	"crypto/x509"
	"encoding/base64"
	"encoding/json"
	"errors"
	"expvar"
	"fmt"
	"io"
	"net"
	"net/http"
	"net/http/pprof"
	"net/url"
	"os"
	"path"
	"regexp"
	"strconv"
	"strings"
	"sync"
	"time"

	"github.com/caddyserver/caddy/v2/notify"
	"github.com/caddyserver/certmagic"
	"github.com/prometheus/client_golang/prometheus"
	"go.uber.org/zap"
	"go.uber.org/zap/zapcore"
)

// AdminConfig configures Caddy's API endpoint, which is used
// to manage Caddy while it is running.
type AdminConfig struct {
	// If true, the admin endpoint will be completely disabled.
	// Note that this makes any runtime changes to the config
	// impossible, since the interface to do so is through the
	// admin endpoint.
	Disabled bool `json:"disabled,omitempty"`

	// The address to which the admin endpoint's listener should
	// bind itself. Can be any single network address that can be
	// parsed by Caddy. Default: localhost:2019
	Listen string `json:"listen,omitempty"`

	// If true, CORS headers will be emitted, and requests to the
	// API will be rejected if their `Host` and `Origin` headers
	// do not match the expected value(s). Use `origins` to
	// customize which origins/hosts are allowed. If `origins` is
	// not set, the listen address is the only value allowed by
	// default. Enforced only on local (plaintext) endpoint.
	EnforceOrigin bool `json:"enforce_origin,omitempty"`

	// The list of allowed origins/hosts for API requests. Only needed
	// if accessing the admin endpoint from a host different from the
	// socket's network interface or if `enforce_origin` is true. If not
	// set, the listener address will be the default value. If set but
	// empty, no origins will be allowed. Enforced only on local
	// (plaintext) endpoint.
	Origins []string `json:"origins,omitempty"`

	// Options pertaining to configuration management.
	Config *ConfigSettings `json:"config,omitempty"`

	// Options that establish this server's identity. Identity refers to
	// credentials which can be used to uniquely identify and authenticate
	// this server instance. This is required if remote administration is
	// enabled (but does not require remote administration to be enabled).
	// Default: no identity management.
	Identity *IdentityConfig `json:"identity,omitempty"`

	// Options pertaining to remote administration. By default, remote
	// administration is disabled. If enabled, identity management must
	// also be configured, as that is how the endpoint is secured.
	// See the neighboring "identity" object.
	//
	// EXPERIMENTAL: This feature is subject to change.
	Remote *RemoteAdmin `json:"remote,omitempty"`

	// Holds onto the routers so that we can later provision them
	// if they require provisioning.
	routers []AdminRouter
}

// ConfigSettings configures the management of configuration.
type ConfigSettings struct {
	// Whether to keep a copy of the active config on disk. Default is true.
	// Note that "pulled" dynamic configs (using the neighboring "load" module)
	// are not persisted; only configs that are pushed to Caddy get persisted.
	Persist *bool `json:"persist,omitempty"`

	// Loads a new configuration. This is helpful if your configs are
	// managed elsewhere and you want Caddy to pull its config dynamically
	// when it starts. The pulled config completely replaces the current
	// one, just like any other config load. It is an error if a pulled
	// config is configured to pull another config without a load_delay,
	// as this creates a tight loop.
	//
	// EXPERIMENTAL: Subject to change.
	LoadRaw json.RawMessage `json:"load,omitempty" caddy:"namespace=caddy.config_loaders inline_key=module"`

	// The duration after which to load config. If set, config will be pulled
	// from the config loader after this duration. A delay is required if a
	// dynamically-loaded config is configured to load yet another config. To
	// load configs on a regular interval, ensure this value is set the same
	// on all loaded configs; it can also be variable if needed, and to stop
	// the loop, simply remove dynamic config loading from the next-loaded
	// config.
	//
	// EXPERIMENTAL: Subject to change.
	LoadDelay Duration `json:"load_delay,omitempty"`
}

// IdentityConfig configures management of this server's identity. An identity
// consists of credentials that uniquely verify this instance; for example,
// TLS certificates (public + private key pairs).
type IdentityConfig struct {
	// List of names or IP addresses which refer to this server.
	// Certificates will be obtained for these identifiers so
	// secure TLS connections can be made using them.
	Identifiers []string `json:"identifiers,omitempty"`

	// Issuers that can provide this admin endpoint its identity
	// certificate(s). Default: ACME issuers configured for
	// ZeroSSL and Let's Encrypt. Be sure to change this if you
	// require credentials for private identifiers.
	IssuersRaw []json.RawMessage `json:"issuers,omitempty" caddy:"namespace=tls.issuance inline_key=module"`

	issuers []certmagic.Issuer
}

// RemoteAdmin enables and configures remote administration. If enabled,
// a secure listener enforcing mutual TLS authentication will be started
// on a different port from the standard plaintext admin server.
//
// This endpoint is secured using identity management, which must be
// configured separately (because identity management does not depend
// on remote administration). See the admin/identity config struct.
//
// EXPERIMENTAL: Subject to change.
type RemoteAdmin struct {
	// The address on which to start the secure listener.
	// Default: :2021
	Listen string `json:"listen,omitempty"`

	// List of access controls for this secure admin endpoint.
	// This configures TLS mutual authentication (i.e. authorized
	// client certificates), but also application-layer permissions
	// like which paths and methods each identity is authorized for.
	AccessControl []*AdminAccess `json:"access_control,omitempty"`
}

// AdminAccess specifies what permissions an identity or group
// of identities are granted.
type AdminAccess struct {
	// Base64-encoded DER certificates containing public keys to accept.
	// (The contents of PEM certificate blocks are base64-encoded DER.)
	// Any of these public keys can appear in any part of a verified chain.
	PublicKeys []string `json:"public_keys,omitempty"`

	// Limits what the associated identities are allowed to do.
	// If unspecified, all permissions are granted.
	Permissions []AdminPermissions `json:"permissions,omitempty"`

	publicKeys []crypto.PublicKey
}

// AdminPermissions specifies what kinds of requests are allowed
// to be made to the admin endpoint.
type AdminPermissions struct {
	// The API paths allowed. Paths are simple prefix matches.
	// Any subpath of the specified paths will be allowed.
	Paths []string `json:"paths,omitempty"`

	// The HTTP methods allowed for the given paths.
	Methods []string `json:"methods,omitempty"`
}

// newAdminHandler reads admin's config and returns an http.Handler suitable
// for use in an admin endpoint server, which will be listening on listenAddr.
func (admin *AdminConfig) newAdminHandler(addr NetworkAddress, remote bool) adminHandler {
	muxWrap := adminHandler{mux: http.NewServeMux()}

	// secure the local or remote endpoint respectively
	if remote {
		muxWrap.remoteControl = admin.Remote
	} else {
		muxWrap.enforceHost = !addr.isWildcardInterface()
		muxWrap.allowedOrigins = admin.allowedOrigins(addr)
		muxWrap.enforceOrigin = admin.EnforceOrigin
	}

	addRouteWithMetrics := func(pattern string, handlerLabel string, h http.Handler) {
		labels := prometheus.Labels{"path": pattern, "handler": handlerLabel}
		h = instrumentHandlerCounter(
			adminMetrics.requestCount.MustCurryWith(labels),
			h,
		)
		muxWrap.mux.Handle(pattern, h)
	}
	// addRoute just calls muxWrap.mux.Handle after
	// wrapping the handler with error handling
	addRoute := func(pattern string, handlerLabel string, h AdminHandler) {
		wrapper := http.HandlerFunc(func(w http.ResponseWriter, r *http.Request) {
			err := h.ServeHTTP(w, r)
			if err != nil {
				labels := prometheus.Labels{
					"path":    pattern,
					"handler": handlerLabel,
					"method":  strings.ToUpper(r.Method),
				}
				adminMetrics.requestErrors.With(labels).Inc()
			}
			muxWrap.handleError(w, r, err)
		})
		addRouteWithMetrics(pattern, handlerLabel, wrapper)
	}

	const handlerLabel = "admin"

	// register standard config control endpoints
	addRoute("/"+rawConfigKey+"/", handlerLabel, AdminHandlerFunc(handleConfig))
	addRoute("/id/", handlerLabel, AdminHandlerFunc(handleConfigID))
	addRoute("/stop", handlerLabel, AdminHandlerFunc(handleStop))

	// register debugging endpoints
	addRouteWithMetrics("/debug/pprof/", handlerLabel, http.HandlerFunc(pprof.Index))
	addRouteWithMetrics("/debug/pprof/cmdline", handlerLabel, http.HandlerFunc(pprof.Cmdline))
	addRouteWithMetrics("/debug/pprof/profile", handlerLabel, http.HandlerFunc(pprof.Profile))
	addRouteWithMetrics("/debug/pprof/symbol", handlerLabel, http.HandlerFunc(pprof.Symbol))
	addRouteWithMetrics("/debug/pprof/trace", handlerLabel, http.HandlerFunc(pprof.Trace))
	addRouteWithMetrics("/debug/vars", handlerLabel, expvar.Handler())

	// register third-party module endpoints
	for _, m := range GetModules("admin.api") {
		router := m.New().(AdminRouter)
		handlerLabel := m.ID.Name()
		for _, route := range router.Routes() {
			addRoute(route.Pattern, handlerLabel, route.Handler)
		}
		admin.routers = append(admin.routers, router)
	}

	return muxWrap
}

// provisionAdminRouters provisions all the router modules
// in the admin.api namespace that need provisioning.
func (admin *AdminConfig) provisionAdminRouters(ctx Context) error {
	for _, router := range admin.routers {
		provisioner, ok := router.(Provisioner)
		if !ok {
			continue
		}

		err := provisioner.Provision(ctx)
		if err != nil {
			return err
		}
	}

	// We no longer need the routers once provisioned, allow for GC
	admin.routers = nil

	return nil
}

// allowedOrigins returns a list of origins that are allowed.
// If admin.Origins is nil (null), the provided listen address
// will be used as the default origin. If admin.Origins is
// empty, no origins will be allowed, effectively bricking the
// endpoint for non-unix-socket endpoints, but whatever.
func (admin AdminConfig) allowedOrigins(addr NetworkAddress) []*url.URL {
	uniqueOrigins := make(map[string]struct{})
	for _, o := range admin.Origins {
		uniqueOrigins[o] = struct{}{}
	}
	if admin.Origins == nil {
		if addr.isLoopback() {
			if addr.IsUnixNetwork() {
				// RFC 2616, Section 14.26:
				// "A client MUST include a Host header field in all HTTP/1.1 request
				// messages. If the requested URI does not include an Internet host
				// name for the service being requested, then the Host header field MUST
				// be given with an empty value."
				uniqueOrigins[""] = struct{}{}
			} else {
				uniqueOrigins[net.JoinHostPort("localhost", addr.port())] = struct{}{}
				uniqueOrigins[net.JoinHostPort("::1", addr.port())] = struct{}{}
				uniqueOrigins[net.JoinHostPort("127.0.0.1", addr.port())] = struct{}{}
			}
		}
		if !addr.IsUnixNetwork() {
			uniqueOrigins[addr.JoinHostPort(0)] = struct{}{}
		}
	}
	allowed := make([]*url.URL, 0, len(uniqueOrigins))
	for originStr := range uniqueOrigins {
		var origin *url.URL
		if strings.Contains(originStr, "://") {
			var err error
			origin, err = url.Parse(originStr)
			if err != nil {
				continue
			}
			origin.Path = ""
			origin.RawPath = ""
			origin.Fragment = ""
			origin.RawFragment = ""
			origin.RawQuery = ""
		} else {
			origin = &url.URL{Host: originStr}
		}
		allowed = append(allowed, origin)
	}
	return allowed
}

// replaceLocalAdminServer replaces the running local admin server
// according to the relevant configuration in cfg. If no configuration
// for the admin endpoint exists in cfg, a default one is used, so
// that there is always an admin server (unless it is explicitly
// configured to be disabled).
func replaceLocalAdminServer(cfg *Config) error {
	// always be sure to close down the old admin endpoint
	// as gracefully as possible, even if the new one is
	// disabled -- careful to use reference to the current
	// (old) admin endpoint since it will be different
	// when the function returns
	oldAdminServer := localAdminServer
	defer func() {
		// do the shutdown asynchronously so that any
		// current API request gets a response; this
		// goroutine may last a few seconds
		if oldAdminServer != nil {
			go func(oldAdminServer *http.Server) {
				err := stopAdminServer(oldAdminServer)
				if err != nil {
					Log().Named("admin").Error("stopping current admin endpoint", zap.Error(err))
				}
			}(oldAdminServer)
		}
	}()

	// set a default if admin wasn't otherwise configured
	if cfg.Admin == nil {
		cfg.Admin = &AdminConfig{
			Listen: DefaultAdminListen,
		}
	}

	// if new admin endpoint is to be disabled, we're done
	if cfg.Admin.Disabled {
		Log().Named("admin").Warn("admin endpoint disabled")
		return nil
	}

	// extract a singular listener address
	addr, err := parseAdminListenAddr(cfg.Admin.Listen, DefaultAdminListen)
	if err != nil {
		return err
	}

	handler := cfg.Admin.newAdminHandler(addr, false)

	ln, err := Listen(addr.Network, addr.JoinHostPort(0))
	if err != nil {
		return err
	}

	serverMu.Lock()
	localAdminServer = &http.Server{
		Addr:              addr.String(), // for logging purposes only
		Handler:           handler,
		ReadTimeout:       10 * time.Second,
		ReadHeaderTimeout: 5 * time.Second,
		IdleTimeout:       60 * time.Second,
		MaxHeaderBytes:    1024 * 64,
	}
	serverMu.Unlock()

	adminLogger := Log().Named("admin")
	go func() {
		serverMu.Lock()
		server := localAdminServer
		serverMu.Unlock()
		if err := server.Serve(ln); !errors.Is(err, http.ErrServerClosed) {
			adminLogger.Error("admin server shutdown for unknown reason", zap.Error(err))
		}
	}()

	adminLogger.Info("admin endpoint started",
		zap.String("address", addr.String()),
		zap.Bool("enforce_origin", cfg.Admin.EnforceOrigin),
		zap.Array("origins", loggableURLArray(handler.allowedOrigins)))

	if !handler.enforceHost {
		adminLogger.Warn("admin endpoint on open interface; host checking disabled",
			zap.String("address", addr.String()))
	}

	return nil
}

// manageIdentity sets up automated identity management for this server.
func manageIdentity(ctx Context, cfg *Config) error {
	if cfg == nil || cfg.Admin == nil || cfg.Admin.Identity == nil {
		return nil
	}

	// set default issuers; this is pretty hacky because we can't
	// import the caddytls package -- but it works
	if cfg.Admin.Identity.IssuersRaw == nil {
		cfg.Admin.Identity.IssuersRaw = []json.RawMessage{
			json.RawMessage(`{"module": "zerossl"}`),
			json.RawMessage(`{"module": "acme"}`),
		}
	}

	// load and provision issuer modules
	if cfg.Admin.Identity.IssuersRaw != nil {
		val, err := ctx.LoadModule(cfg.Admin.Identity, "IssuersRaw")
		if err != nil {
			return fmt.Errorf("loading identity issuer modules: %s", err)
		}
		for _, issVal := range val.([]interface{}) {
			cfg.Admin.Identity.issuers = append(cfg.Admin.Identity.issuers, issVal.(certmagic.Issuer))
		}
	}

	// we'll make a new cache when we make the CertMagic config, so stop any previous cache
	if identityCertCache != nil {
		identityCertCache.Stop()
	}

	logger := Log().Named("admin.identity")
	cmCfg := cfg.Admin.Identity.certmagicConfig(logger, true)

	// issuers have circular dependencies with the configs because,
	// as explained in the caddytls package, they need access to the
	// correct storage and cache to solve ACME challenges
	for _, issuer := range cfg.Admin.Identity.issuers {
		// avoid import cycle with caddytls package, so manually duplicate the interface here, yuck
		if annoying, ok := issuer.(interface{ SetConfig(cfg *certmagic.Config) }); ok {
			annoying.SetConfig(cmCfg)
		}
	}

	// obtain and renew server identity certificate(s)
	return cmCfg.ManageAsync(ctx, cfg.Admin.Identity.Identifiers)
}

// replaceRemoteAdminServer replaces the running remote admin server
// according to the relevant configuration in cfg. It stops any previous
// remote admin server and only starts a new one if configured.
func replaceRemoteAdminServer(ctx Context, cfg *Config) error {
	if cfg == nil {
		return nil
	}

	remoteLogger := Log().Named("admin.remote")

	oldAdminServer := remoteAdminServer
	defer func() {
		if oldAdminServer != nil {
			go func(oldAdminServer *http.Server) {
				err := stopAdminServer(oldAdminServer)
				if err != nil {
					Log().Named("admin").Error("stopping current secure admin endpoint", zap.Error(err))
				}
			}(oldAdminServer)
		}
	}()

	if cfg.Admin == nil || cfg.Admin.Remote == nil {
		return nil
	}

	addr, err := parseAdminListenAddr(cfg.Admin.Remote.Listen, DefaultRemoteAdminListen)
	if err != nil {
		return err
	}

	// make the HTTP handler but disable Host/Origin enforcement
	// because we are using TLS authentication instead
	handler := cfg.Admin.newAdminHandler(addr, true)

	// create client certificate pool for TLS mutual auth, and extract public keys
	// so that we can enforce access controls at the application layer
	clientCertPool := x509.NewCertPool()
	for i, accessControl := range cfg.Admin.Remote.AccessControl {
		for j, certBase64 := range accessControl.PublicKeys {
			cert, err := decodeBase64DERCert(certBase64)
			if err != nil {
				return fmt.Errorf("access control %d public key %d: parsing base64 certificate DER: %v", i, j, err)
			}
			accessControl.publicKeys = append(accessControl.publicKeys, cert.PublicKey)
			clientCertPool.AddCert(cert)
		}
	}

	// create TLS config that will enforce mutual authentication
	if identityCertCache == nil {
		return fmt.Errorf("cannot enable remote admin without a certificate cache; configure identity management to initialize a certificate cache")
	}
	cmCfg := cfg.Admin.Identity.certmagicConfig(remoteLogger, false)
	tlsConfig := cmCfg.TLSConfig()
	tlsConfig.NextProtos = nil // this server does not solve ACME challenges
	tlsConfig.ClientAuth = tls.RequireAndVerifyClientCert
	tlsConfig.ClientCAs = clientCertPool

	// convert logger to stdlib so it can be used by HTTP server
	serverLogger, err := zap.NewStdLogAt(remoteLogger, zap.DebugLevel)
	if err != nil {
		return err
	}

	serverMu.Lock()
	// create secure HTTP server
	remoteAdminServer = &http.Server{
		Addr:              addr.String(), // for logging purposes only
		Handler:           handler,
		TLSConfig:         tlsConfig,
		ReadTimeout:       10 * time.Second,
		ReadHeaderTimeout: 5 * time.Second,
		IdleTimeout:       60 * time.Second,
		MaxHeaderBytes:    1024 * 64,
		ErrorLog:          serverLogger,
	}
	serverMu.Unlock()

	// start listener
	ln, err := Listen(addr.Network, addr.JoinHostPort(0))
	if err != nil {
		return err
	}
	ln = tls.NewListener(ln, tlsConfig)

	go func() {
		serverMu.Lock()
		server := remoteAdminServer
		serverMu.Unlock()
		if err := server.Serve(ln); !errors.Is(err, http.ErrServerClosed) {
			remoteLogger.Error("admin remote server shutdown for unknown reason", zap.Error(err))
		}
	}()

	remoteLogger.Info("secure admin remote control endpoint started",
		zap.String("address", addr.String()))

	return nil
}

func (ident *IdentityConfig) certmagicConfig(logger *zap.Logger, makeCache bool) *certmagic.Config {
	if ident == nil {
		// user might not have configured identity; that's OK, we can still make a
		// certmagic config, although it'll be mostly useless for remote management
		ident = new(IdentityConfig)
	}
	cmCfg := &certmagic.Config{
		Storage: DefaultStorage, // do not act as part of a cluster (this is for the server's local identity)
		Logger:  logger,
		Issuers: ident.issuers,
	}
	if makeCache {
		identityCertCache = certmagic.NewCache(certmagic.CacheOptions{
			GetConfigForCert: func(certmagic.Certificate) (*certmagic.Config, error) {
				return cmCfg, nil
			},
		})
	}
	return certmagic.New(identityCertCache, *cmCfg)
}

// IdentityCredentials returns this instance's configured, managed identity credentials
// that can be used in TLS client authentication.
func (ctx Context) IdentityCredentials(logger *zap.Logger) ([]tls.Certificate, error) {
	if ctx.cfg == nil || ctx.cfg.Admin == nil || ctx.cfg.Admin.Identity == nil {
		return nil, fmt.Errorf("no server identity configured")
	}
	ident := ctx.cfg.Admin.Identity
	if len(ident.Identifiers) == 0 {
		return nil, fmt.Errorf("no identifiers configured")
	}
	if logger == nil {
		logger = Log()
	}
	magic := ident.certmagicConfig(logger, false)
	return magic.ClientCredentials(ctx, ident.Identifiers)
}

// enforceAccessControls enforces application-layer access controls for r based on remote.
// It expects that the TLS server has already established at least one verified chain of
// trust, and then looks for a matching, authorized public key that is allowed to access
// the defined path(s) using the defined method(s).
func (remote RemoteAdmin) enforceAccessControls(r *http.Request) error {
	for _, chain := range r.TLS.VerifiedChains {
		for _, peerCert := range chain {
			for _, adminAccess := range remote.AccessControl {
				for _, allowedKey := range adminAccess.publicKeys {
					// see if we found a matching public key; the TLS server already verified the chain
					// so we know the client possesses the associated private key; this handy interface
					// doesn't appear to be defined anywhere in the std lib, but was implemented here:
					// https://github.com/golang/go/commit/b5f2c0f50297fa5cd14af668ddd7fd923626cf8c
					comparer, ok := peerCert.PublicKey.(interface{ Equal(crypto.PublicKey) bool })
					if !ok || !comparer.Equal(allowedKey) {
						continue
					}

					// key recognized; make sure its HTTP request is permitted
					for _, accessPerm := range adminAccess.Permissions {
						// verify method
						methodFound := accessPerm.Methods == nil
						for _, method := range accessPerm.Methods {
							if method == r.Method {
								methodFound = true
								break
							}
						}
						if !methodFound {
							return APIError{
								HTTPStatus: http.StatusForbidden,
								Message:    "not authorized to use this method",
							}
						}

						// verify path
						pathFound := accessPerm.Paths == nil
						for _, allowedPath := range accessPerm.Paths {
							if strings.HasPrefix(r.URL.Path, allowedPath) {
								pathFound = true
								break
							}
						}
						if !pathFound {
							return APIError{
								HTTPStatus: http.StatusForbidden,
								Message:    "not authorized to access this path",
							}
						}
					}

					// public key authorized, method and path allowed
					return nil
				}
			}
		}
	}

	// in theory, this should never happen; with an unverified chain, the TLS server
	// should not accept the connection in the first place, and the acceptable cert
	// pool is configured using the same list of public keys we verify against
	return APIError{
		HTTPStatus: http.StatusUnauthorized,
		Message:    "client identity not authorized",
	}
}

func stopAdminServer(srv *http.Server) error {
	if srv == nil {
		return fmt.Errorf("no admin server")
	}
	ctx, cancel := context.WithTimeout(context.Background(), 10*time.Second)
	defer cancel()
	err := srv.Shutdown(ctx)
	if err != nil {
		return fmt.Errorf("shutting down admin server: %v", err)
	}
	Log().Named("admin").Info("stopped previous server", zap.String("address", srv.Addr))
	return nil
}

// AdminRouter is a type which can return routes for the admin API.
type AdminRouter interface {
	Routes() []AdminRoute
}

// AdminRoute represents a route for the admin endpoint.
type AdminRoute struct {
	Pattern string
	Handler AdminHandler
}

type adminHandler struct {
	mux *http.ServeMux

	// security for local/plaintext endpoint
	enforceOrigin  bool
	enforceHost    bool
	allowedOrigins []*url.URL

	// security for remote/encrypted endpoint
	remoteControl *RemoteAdmin
}

// ServeHTTP is the external entry point for API requests.
// It will only be called once per request.
func (h adminHandler) ServeHTTP(w http.ResponseWriter, r *http.Request) {
	ip, port, err := net.SplitHostPort(r.RemoteAddr)
	if err != nil {
		ip = r.RemoteAddr
		port = ""
	}
	log := Log().Named("admin.api").With(
		zap.String("method", r.Method),
		zap.String("host", r.Host),
		zap.String("uri", r.RequestURI),
		zap.String("remote_ip", ip),
		zap.String("remote_port", port),
		zap.Reflect("headers", r.Header),
	)
	if r.TLS != nil {
		log = log.With(
			zap.Bool("secure", true),
			zap.Int("verified_chains", len(r.TLS.VerifiedChains)),
		)
	}
	if r.RequestURI == "/metrics" {
		log.Debug("received request")
	} else {
		log.Info("received request")
	}
	h.serveHTTP(w, r)
}

// serveHTTP is the internal entry point for API requests. It may
// be called more than once per request, for example if a request
// is rewritten (i.e. internal redirect).
func (h adminHandler) serveHTTP(w http.ResponseWriter, r *http.Request) {
	if h.remoteControl != nil {
		// enforce access controls on secure endpoint
		if err := h.remoteControl.enforceAccessControls(r); err != nil {
			h.handleError(w, r, err)
			return
		}
	}

	if strings.Contains(r.Header.Get("Upgrade"), "websocket") {
		// I've never been able demonstrate a vulnerability myself, but apparently
		// WebSocket connections originating from browsers aren't subject to CORS
		// restrictions, so we'll just be on the safe side
		h.handleError(w, r, fmt.Errorf("websocket connections aren't allowed"))
		return
	}

	if h.enforceHost {
		// DNS rebinding mitigation
		err := h.checkHost(r)
		if err != nil {
			h.handleError(w, r, err)
			return
		}
	}

	if h.enforceOrigin {
		// cross-site mitigation
		origin, err := h.checkOrigin(r)
		if err != nil {
			h.handleError(w, r, err)
			return
		}

		if r.Method == http.MethodOptions {
			w.Header().Set("Access-Control-Allow-Methods", "OPTIONS, GET, POST, PUT, PATCH, DELETE")
			w.Header().Set("Access-Control-Allow-Headers", "Content-Type, Content-Length, Cache-Control")
			w.Header().Set("Access-Control-Allow-Credentials", "true")
		}
		w.Header().Set("Access-Control-Allow-Origin", origin)
	}

	h.mux.ServeHTTP(w, r)
}

func (h adminHandler) handleError(w http.ResponseWriter, r *http.Request, err error) {
	if err == nil {
		return
	}
	if err == errInternalRedir {
		h.serveHTTP(w, r)
		return
	}

	apiErr, ok := err.(APIError)
	if !ok {
		apiErr = APIError{
			HTTPStatus: http.StatusInternalServerError,
			Err:        err,
		}
	}
	if apiErr.HTTPStatus == 0 {
		apiErr.HTTPStatus = http.StatusInternalServerError
	}
	if apiErr.Message == "" && apiErr.Err != nil {
		apiErr.Message = apiErr.Err.Error()
	}

	Log().Named("admin.api").Error("request error",
		zap.Error(err),
		zap.Int("status_code", apiErr.HTTPStatus),
	)

	w.Header().Set("Content-Type", "application/json")
	w.WriteHeader(apiErr.HTTPStatus)
	encErr := json.NewEncoder(w).Encode(apiErr)
	if encErr != nil {
		Log().Named("admin.api").Error("failed to encode error response", zap.Error(encErr))
	}
}

// checkHost returns a handler that wraps next such that
// it will only be called if the request's Host header matches
// a trustworthy/expected value. This helps to mitigate DNS
// rebinding attacks.
func (h adminHandler) checkHost(r *http.Request) error {
	var allowed bool
	for _, allowedOrigin := range h.allowedOrigins {
		if r.Host == allowedOrigin.Host {
			allowed = true
			break
		}
	}
	if !allowed {
		return APIError{
			HTTPStatus: http.StatusForbidden,
			Err:        fmt.Errorf("host not allowed: %s", r.Host),
		}
	}
	return nil
}

// checkOrigin ensures that the Origin header, if
// set, matches the intended target; prevents arbitrary
// sites from issuing requests to our listener. It
// returns the origin that was obtained from r.
func (h adminHandler) checkOrigin(r *http.Request) (string, error) {
	originStr, origin := h.getOrigin(r)
	if origin == nil {
		return "", APIError{
			HTTPStatus: http.StatusForbidden,
			Err:        fmt.Errorf("required Origin header is missing or invalid"),
		}
	}
	if !h.originAllowed(origin) {
		return "", APIError{
			HTTPStatus: http.StatusForbidden,
			Err:        fmt.Errorf("client is not allowed to access from origin '%s'", originStr),
		}
	}
	return origin.String(), nil
}

func (h adminHandler) getOrigin(r *http.Request) (string, *url.URL) {
	origin := r.Header.Get("Origin")
	if origin == "" {
		origin = r.Header.Get("Referer")
	}
	originURL, err := url.Parse(origin)
	if err != nil {
		return origin, nil
	}
	originURL.Path = ""
	originURL.RawPath = ""
	originURL.Fragment = ""
	originURL.RawFragment = ""
	originURL.RawQuery = ""
	return origin, originURL
}

func (h adminHandler) originAllowed(origin *url.URL) bool {
	for _, allowedOrigin := range h.allowedOrigins {
		if allowedOrigin.Scheme != "" && origin.Scheme != allowedOrigin.Scheme {
			continue
		}
		if origin.Host == allowedOrigin.Host {
			return true
		}
	}
	return false
}

func handleConfig(w http.ResponseWriter, r *http.Request) error {
	switch r.Method {
	case http.MethodGet:
		w.Header().Set("Content-Type", "application/json")
		w.Header().Set("ETag", configHash())

		err := readConfig(r.URL.Path, w)
		if err != nil {
			return APIError{HTTPStatus: http.StatusBadRequest, Err: err}
		}

		return nil

	case http.MethodPost,
		http.MethodPut,
		http.MethodPatch,
		http.MethodDelete:

		// DELETE does not use a body, but the others do
		var body []byte
		if r.Method != http.MethodDelete {
			if ct := r.Header.Get("Content-Type"); !strings.Contains(ct, "/json") {
				return APIError{
					HTTPStatus: http.StatusBadRequest,
					Err:        fmt.Errorf("unacceptable content-type: %v; 'application/json' required", ct),
				}
			}

			buf := bufPool.Get().(*bytes.Buffer)
			buf.Reset()
			defer bufPool.Put(buf)

			_, err := io.Copy(buf, r.Body)
			if err != nil {
				return APIError{
					HTTPStatus: http.StatusBadRequest,
					Err:        fmt.Errorf("reading request body: %v", err),
				}
			}
			body = buf.Bytes()
		}

		forceReload := r.Header.Get("Cache-Control") == "must-revalidate"

<<<<<<< HEAD
		err := changeConfig(r.Method, r.URL.Path, body, r.Header.Get("If-Match"), forceReload)
		if err != nil {
=======
		err := changeConfig(r.Method, r.URL.Path, body, forceReload)
		if err != nil && !errors.Is(err, errSameConfig) {
>>>>>>> bf6a1b75
			return err
		}

	default:
		return APIError{
			HTTPStatus: http.StatusMethodNotAllowed,
			Err:        fmt.Errorf("method %s not allowed", r.Method),
		}
	}

	return nil
}

func handleConfigID(w http.ResponseWriter, r *http.Request) error {
	idPath := r.URL.Path

	parts := strings.Split(idPath, "/")
	if len(parts) < 3 || parts[2] == "" {
		return APIError{
			HTTPStatus: http.StatusBadRequest,
			Err:        fmt.Errorf("request path is missing object ID"),
		}
	}
	if parts[0] != "" || parts[1] != "id" {
		return APIError{
			HTTPStatus: http.StatusBadRequest,
			Err:        fmt.Errorf("malformed object path"),
		}
	}
	id := parts[2]

	// map the ID to the expanded path
	currentCfgMu.RLock()
	expanded, ok := rawCfgIndex[id]
	defer currentCfgMu.RUnlock()
	if !ok {
		return APIError{
			HTTPStatus: http.StatusNotFound,
			Err:        fmt.Errorf("unknown object ID '%s'", id),
		}
	}

	// piece the full URL path back together
	parts = append([]string{expanded}, parts[3:]...)
	r.URL.Path = path.Join(parts...)

	return errInternalRedir
}

func handleStop(w http.ResponseWriter, r *http.Request) error {
	if r.Method != http.MethodPost {
		return APIError{
			HTTPStatus: http.StatusMethodNotAllowed,
			Err:        fmt.Errorf("method not allowed"),
		}
	}

	if err := notify.NotifyStopping(); err != nil {
		Log().Error("unable to notify stopping to service manager", zap.Error(err))
	}

	exitProcess(Log().Named("admin.api"))
	return nil
}

// unsyncedConfigAccess traverses into the current config and performs
// the operation at path according to method, using body and out as
// needed. This is a low-level, unsynchronized function; most callers
// will want to use changeConfig or readConfig instead. This requires a
// read or write lock on currentCfgMu, depending on method (GET needs
// only a read lock; all others need a write lock).
func unsyncedConfigAccess(method, path string, body []byte, out io.Writer) error {
	var err error
	var val interface{}

	// if there is a request body, decode it into the
	// variable that will be set in the config according
	// to method and path
	if len(body) > 0 {
		err = json.Unmarshal(body, &val)
		if err != nil {
			return fmt.Errorf("decoding request body: %v", err)
		}
	}

	enc := json.NewEncoder(out)

	cleanPath := strings.Trim(path, "/")
	if cleanPath == "" {
		return fmt.Errorf("no traversable path")
	}

	parts := strings.Split(cleanPath, "/")
	if len(parts) == 0 {
		return fmt.Errorf("path missing")
	}

	// A path that ends with "..." implies:
	// 1) the part before it is an array
	// 2) the payload is an array
	// and means that the user wants to expand the elements
	// in the payload array and append each one into the
	// destination array, like so:
	//     array = append(array, elems...)
	// This special case is handled below.
	ellipses := parts[len(parts)-1] == "..."
	if ellipses {
		parts = parts[:len(parts)-1]
	}

	var ptr interface{} = rawCfg

traverseLoop:
	for i, part := range parts {
		switch v := ptr.(type) {
		case map[string]interface{}:
			// if the next part enters a slice, and the slice is our destination,
			// handle it specially (because appending to the slice copies the slice
			// header, which does not replace the original one like we want)
			if arr, ok := v[part].([]interface{}); ok && i == len(parts)-2 {
				var idx int
				if method != http.MethodPost {
					idxStr := parts[len(parts)-1]
					idx, err = strconv.Atoi(idxStr)
					if err != nil {
						return fmt.Errorf("[%s] invalid array index '%s': %v",
							path, idxStr, err)
					}
					if idx < 0 || idx >= len(arr) {
						return fmt.Errorf("[%s] array index out of bounds: %s", path, idxStr)
					}
				}

				switch method {
				case http.MethodGet:
					err = enc.Encode(arr[idx])
					if err != nil {
						return fmt.Errorf("encoding config: %v", err)
					}
				case http.MethodPost:
					if ellipses {
						valArray, ok := val.([]interface{})
						if !ok {
							return fmt.Errorf("final element is not an array")
						}
						v[part] = append(arr, valArray...)
					} else {
						v[part] = append(arr, val)
					}
				case http.MethodPut:
					// avoid creation of new slice and a second copy (see
					// https://github.com/golang/go/wiki/SliceTricks#insert)
					arr = append(arr, nil)
					copy(arr[idx+1:], arr[idx:])
					arr[idx] = val
					v[part] = arr
				case http.MethodPatch:
					arr[idx] = val
				case http.MethodDelete:
					v[part] = append(arr[:idx], arr[idx+1:]...)
				default:
					return fmt.Errorf("unrecognized method %s", method)
				}
				break traverseLoop
			}

			if i == len(parts)-1 {
				switch method {
				case http.MethodGet:
					err = enc.Encode(v[part])
					if err != nil {
						return fmt.Errorf("encoding config: %v", err)
					}
				case http.MethodPost:
					// if the part is an existing list, POST appends to
					// it, otherwise it just sets or creates the value
					if arr, ok := v[part].([]interface{}); ok {
						if ellipses {
							valArray, ok := val.([]interface{})
							if !ok {
								return fmt.Errorf("final element is not an array")
							}
							v[part] = append(arr, valArray...)
						} else {
							v[part] = append(arr, val)
						}
					} else {
						v[part] = val
					}
				case http.MethodPut:
					if _, ok := v[part]; ok {
						return fmt.Errorf("[%s] key already exists: %s", path, part)
					}
					v[part] = val
				case http.MethodPatch:
					if _, ok := v[part]; !ok {
						return fmt.Errorf("[%s] key does not exist: %s", path, part)
					}
					v[part] = val
				case http.MethodDelete:
					delete(v, part)
				default:
					return fmt.Errorf("unrecognized method %s", method)
				}
			} else {
				// if we are "PUTting" a new resource, the key(s) in its path
				// might not exist yet; that's OK but we need to make them as
				// we go, while we still have a pointer from the level above
				if v[part] == nil && method == http.MethodPut {
					v[part] = make(map[string]interface{})
				}
				ptr = v[part]
			}

		case []interface{}:
			partInt, err := strconv.Atoi(part)
			if err != nil {
				return fmt.Errorf("[/%s] invalid array index '%s': %v",
					strings.Join(parts[:i+1], "/"), part, err)
			}
			if partInt < 0 || partInt >= len(v) {
				return fmt.Errorf("[/%s] array index out of bounds: %s",
					strings.Join(parts[:i+1], "/"), part)
			}
			ptr = v[partInt]

		default:
			return fmt.Errorf("invalid traversal path at: %s", strings.Join(parts[:i+1], "/"))
		}
	}

	return nil
}

// RemoveMetaFields removes meta fields like "@id" from a JSON message
// by using a simple regular expression. (An alternate way to do this
// would be to delete them from the raw, map[string]interface{}
// representation as they are indexed, then iterate the index we made
// and add them back after encoding as JSON, but this is simpler.)
func RemoveMetaFields(rawJSON []byte) []byte {
	return idRegexp.ReplaceAllFunc(rawJSON, func(in []byte) []byte {
		// matches with a comma on both sides (when "@id" property is
		// not the first or last in the object) need to keep exactly
		// one comma for correct JSON syntax
		comma := []byte{','}
		if bytes.HasPrefix(in, comma) && bytes.HasSuffix(in, comma) {
			return comma
		}
		return []byte{}
	})
}

// AdminHandler is like http.Handler except ServeHTTP may return an error.
//
// If any handler encounters an error, it should be returned for proper
// handling.
type AdminHandler interface {
	ServeHTTP(http.ResponseWriter, *http.Request) error
}

// AdminHandlerFunc is a convenience type like http.HandlerFunc.
type AdminHandlerFunc func(http.ResponseWriter, *http.Request) error

// ServeHTTP implements the Handler interface.
func (f AdminHandlerFunc) ServeHTTP(w http.ResponseWriter, r *http.Request) error {
	return f(w, r)
}

// APIError is a structured error that every API
// handler should return for consistency in logging
// and client responses. If Message is unset, then
// Err.Error() will be serialized in its place.
type APIError struct {
	HTTPStatus int    `json:"-"`
	Err        error  `json:"-"`
	Message    string `json:"error"`
}

func (e APIError) Error() string {
	if e.Err != nil {
		return e.Err.Error()
	}
	return e.Message
}

// parseAdminListenAddr extracts a singular listen address from either addr
// or defaultAddr, returning the network and the address of the listener.
func parseAdminListenAddr(addr string, defaultAddr string) (NetworkAddress, error) {
	input := addr
	if input == "" {
		input = defaultAddr
	}
	listenAddr, err := ParseNetworkAddress(input)
	if err != nil {
		return NetworkAddress{}, fmt.Errorf("parsing listener address: %v", err)
	}
	if listenAddr.PortRangeSize() != 1 {
		return NetworkAddress{}, fmt.Errorf("must be exactly one listener address; cannot listen on: %s", listenAddr)
	}
	return listenAddr, nil
}

// decodeBase64DERCert base64-decodes, then DER-decodes, certStr.
func decodeBase64DERCert(certStr string) (*x509.Certificate, error) {
	derBytes, err := base64.StdEncoding.DecodeString(certStr)
	if err != nil {
		return nil, err
	}
	return x509.ParseCertificate(derBytes)
}

type loggableURLArray []*url.URL

func (ua loggableURLArray) MarshalLogArray(enc zapcore.ArrayEncoder) error {
	if ua == nil {
		return nil
	}
	for _, u := range ua {
		enc.AppendString(u.String())
	}
	return nil
}

var (
	// DefaultAdminListen is the address for the local admin
	// listener, if none is specified at startup.
	DefaultAdminListen = "localhost:2019"

	// DefaultRemoteAdminListen is the address for the remote
	// (TLS-authenticated) admin listener, if enabled and not
	// specified otherwise.
	DefaultRemoteAdminListen = ":2021"
)

// PIDFile writes a pidfile to the file at filename. It
// will get deleted before the process gracefully exits.
func PIDFile(filename string) error {
	pid := []byte(strconv.Itoa(os.Getpid()) + "\n")
	err := os.WriteFile(filename, pid, 0600)
	if err != nil {
		return err
	}
	pidfile = filename
	return nil
}

// idRegexp is used to match ID fields and their associated values
// in the config. It also matches adjacent commas so that syntax
// can be preserved no matter where in the object the field appears.
// It supports string and most numeric values.
var idRegexp = regexp.MustCompile(`(?m),?\s*"` + idKey + `"\s*:\s*(-?[0-9]+(\.[0-9]+)?|(?U)".*")\s*,?`)

// pidfile is the name of the pidfile, if any.
var pidfile string

// errInternalRedir indicates an internal redirect
// and is useful when admin API handlers rewrite
// the request; in that case, authentication and
// authorization needs to happen again for the
// rewritten request.
var errInternalRedir = fmt.Errorf("internal redirect; re-authorization required")

const (
	rawConfigKey = "config"
	idKey        = "@id"
)

var bufPool = sync.Pool{
	New: func() interface{} {
		return new(bytes.Buffer)
	},
}

// keep a reference to admin endpoint singletons while they're active
var (
	serverMu                            sync.Mutex
	localAdminServer, remoteAdminServer *http.Server
	identityCertCache                   *certmagic.Cache
)<|MERGE_RESOLUTION|>--- conflicted
+++ resolved
@@ -938,13 +938,8 @@
 
 		forceReload := r.Header.Get("Cache-Control") == "must-revalidate"
 
-<<<<<<< HEAD
-		err := changeConfig(r.Method, r.URL.Path, body, r.Header.Get("If-Match"), forceReload)
-		if err != nil {
-=======
 		err := changeConfig(r.Method, r.URL.Path, body, forceReload)
 		if err != nil && !errors.Is(err, errSameConfig) {
->>>>>>> bf6a1b75
 			return err
 		}
 
