--- conflicted
+++ resolved
@@ -437,7 +437,8 @@
 	if err != nil {
 		return ctx, err
 	}
-
+	globalMetrics.configSuccess.Set(1)
+	globalMetrics.configSuccessTime.SetToCurrentTime()
 	// now that the user's config is running, finish setting up anything else,
 	// such as remote admin endpoint, config loader, etc.
 	return ctx, finishSettingUp(ctx, ctx.cfg)
@@ -543,52 +544,6 @@
 		}
 		return nil
 	}()
-<<<<<<< HEAD
-	if err != nil {
-		return ctx, err
-	}
-
-	if !start {
-		return ctx, nil
-	}
-
-	// Provision any admin routers which may need to access
-	// some of the other apps at runtime
-	err = newCfg.Admin.provisionAdminRouters(ctx)
-	if err != nil {
-		return ctx, err
-	}
-
-	// Start
-	err = func() error {
-		started := make([]string, 0, len(newCfg.apps))
-		for name, a := range newCfg.apps {
-			err := a.Start()
-			if err != nil {
-				// an app failed to start, so we need to stop
-				// all other apps that were already started
-				for _, otherAppName := range started {
-					err2 := newCfg.apps[otherAppName].Stop()
-					if err2 != nil {
-						err = fmt.Errorf("%v; additionally, aborting app %s: %v",
-							err, otherAppName, err2)
-					}
-				}
-				return fmt.Errorf("%s app module: start: %v", name, err)
-			}
-			started = append(started, name)
-		}
-		return nil
-	}()
-	if err != nil {
-		return ctx, err
-	}
-	globalMetrics.configSuccess.Set(1)
-	globalMetrics.configSuccessTime.SetToCurrentTime()
-	// now that the user's config is running, finish setting up anything else,
-	// such as remote admin endpoint, config loader, etc.
-	return ctx, finishSettingUp(ctx, newCfg)
-=======
 	return ctx, err
 }
 
@@ -599,7 +554,6 @@
 // EXPERIMENTAL: While this is public the interface and implementation details of this function may change.
 func ProvisionContext(newCfg *Config) (Context, error) {
 	return provisionContext(newCfg, false)
->>>>>>> 54a0c8f9
 }
 
 // finishSettingUp should be run after all apps have successfully started.
