// Copyright 2015 Matthew Holt and The Caddy Authors
//
// Licensed under the Apache License, Version 2.0 (the "License");
// you may not use this file except in compliance with the License.
// You may obtain a copy of the License at
//
//     http://www.apache.org/licenses/LICENSE-2.0
//
// Unless required by applicable law or agreed to in writing, software
// distributed under the License is distributed on an "AS IS" BASIS,
// WITHOUT WARRANTIES OR CONDITIONS OF ANY KIND, either express or implied.
// See the License for the specific language governing permissions and
// limitations under the License.

package caddy

import (
	"bytes"
	"context"
	"crypto/md5"
	"encoding/hex"
	"encoding/json"
	"errors"
	"fmt"
	"io"
	"log"
	"net/http"
	"os"
	"path"
	"path/filepath"
	"runtime/debug"
	"strconv"
	"strings"
	"sync"
	"time"

	"github.com/caddyserver/caddy/v2/notify"
	"github.com/caddyserver/certmagic"
	"github.com/google/uuid"
	"go.uber.org/zap"
)

// Config is the top (or beginning) of the Caddy configuration structure.
// Caddy config is expressed natively as a JSON document. If you prefer
// not to work with JSON directly, there are [many config adapters](/docs/config-adapters)
// available that can convert various inputs into Caddy JSON.
//
// Many parts of this config are extensible through the use of Caddy modules.
// Fields which have a json.RawMessage type and which appear as dots (•••) in
// the online docs can be fulfilled by modules in a certain module
// namespace. The docs show which modules can be used in a given place.
//
// Whenever a module is used, its name must be given either inline as part of
// the module, or as the key to the module's value. The docs will make it clear
// which to use.
//
// Generally, all config settings are optional, as it is Caddy convention to
// have good, documented default values. If a parameter is required, the docs
// should say so.
//
// Go programs which are directly building a Config struct value should take
// care to populate the JSON-encodable fields of the struct (i.e. the fields
// with `json` struct tags) if employing the module lifecycle (e.g. Provision
// method calls).
type Config struct {
	Admin   *AdminConfig `json:"admin,omitempty"`
	Logging *Logging     `json:"logging,omitempty"`

	// StorageRaw is a storage module that defines how/where Caddy
	// stores assets (such as TLS certificates). The default storage
	// module is `caddy.storage.file_system` (the local file system),
	// and the default path
	// [depends on the OS and environment](/docs/conventions#data-directory).
	StorageRaw json.RawMessage `json:"storage,omitempty" caddy:"namespace=caddy.storage inline_key=module"`

	// AppsRaw are the apps that Caddy will load and run. The
	// app module name is the key, and the app's config is the
	// associated value.
	AppsRaw ModuleMap `json:"apps,omitempty" caddy:"namespace="`

	apps    map[string]App
	storage certmagic.Storage

	cancelFunc context.CancelFunc
}

// App is a thing that Caddy runs.
type App interface {
	Start() error
	Stop() error
}

// Run runs the given config, replacing any existing config.
func Run(cfg *Config) error {
	cfgJSON, err := json.Marshal(cfg)
	if err != nil {
		return err
	}
	return Load(cfgJSON, true)
}

// Load loads the given config JSON and runs it only
// if it is different from the current config or
// forceReload is true.
func Load(cfgJSON []byte, forceReload bool) error {
	if err := notify.NotifyReloading(); err != nil {
		Log().Error("unable to notify reloading to service manager", zap.Error(err))
	}

	defer func() {
		if err := notify.NotifyReadiness(); err != nil {
			Log().Error("unable to notify readiness to service manager", zap.Error(err))
		}
	}()

<<<<<<< HEAD
	return changeConfig(http.MethodPost, "/"+rawConfigKey, cfgJSON, "", forceReload)
=======
	err := changeConfig(http.MethodPost, "/"+rawConfigKey, cfgJSON, forceReload)
	if errors.Is(err, errSameConfig) {
		err = nil // not really an error
	}
	return err
>>>>>>> bf6a1b75
}

// changeConfig changes the current config (rawCfg) according to the
// method, traversed via the given path, and uses the given input as
// the new value (if applicable; i.e. "DELETE" doesn't have an input).
// If the resulting config is the same as the previous, no reload will
// occur unless forceReload is true. If the config is unchanged and not
// forcefully reloaded, then errConfigUnchanged This function is safe for
// concurrent use.
func changeConfig(method, path string, input []byte, ifMatch string, forceReload bool) error {
	switch method {
	case http.MethodGet,
		http.MethodHead,
		http.MethodOptions,
		http.MethodConnect,
		http.MethodTrace:
		return fmt.Errorf("method not allowed")
	}

	currentCfgMu.Lock()
	defer currentCfgMu.Unlock()

	if ifMatch != "" && ifMatch != rawCfgHash {
		return APIError{
			HTTPStatus: http.StatusPreconditionFailed,
			Err:        fmt.Errorf("If-Match header did not match current config hash"),
		}
	}

	err := unsyncedConfigAccess(method, path, input, nil)
	if err != nil {
		return err
	}

	// the mutation is complete, so encode the entire config as JSON
	newCfg, err := json.Marshal(rawCfg[rawConfigKey])
	if err != nil {
		return APIError{
			HTTPStatus: http.StatusBadRequest,
			Err:        fmt.Errorf("encoding new config: %v", err),
		}
	}

	// if nothing changed, no need to do a whole reload unless the client forces it
	if !forceReload && bytes.Equal(rawCfgJSON, newCfg) {
		Log().Info("config is unchanged")
		return errSameConfig
	}

	// find any IDs in this config and index them
	idx := make(map[string]string)
	err = indexConfigObjects(rawCfg[rawConfigKey], "/"+rawConfigKey, idx)
	if err != nil {
		return APIError{
			HTTPStatus: http.StatusInternalServerError,
			Err:        fmt.Errorf("indexing config: %v", err),
		}
	}

	// load this new config; if it fails, we need to revert to
	// our old representation of caddy's actual config
	err = unsyncedDecodeAndRun(newCfg, true)
	if err != nil {
		if len(rawCfgJSON) > 0 {
			// restore old config state to keep it consistent
			// with what caddy is still running; we need to
			// unmarshal it again because it's likely that
			// pointers deep in our rawCfg map were modified
			var oldCfg interface{}
			err2 := json.Unmarshal(rawCfgJSON, &oldCfg)
			if err2 != nil {
				err = fmt.Errorf("%v; additionally, restoring old config: %v", err, err2)
			}
			rawCfg[rawConfigKey] = oldCfg
		}

		return fmt.Errorf("loading new config: %v", err)
	}

	// success, so update our stored copy of the encoded
	// config to keep it consistent with what caddy is now
	// running (storing an encoded copy is not strictly
	// necessary, but avoids an extra json.Marshal for
	// each config change)
	rawCfgJSON = newCfg
	rawCfgIndex = idx
	md5Hash := md5.Sum(rawCfgJSON)
	rawCfgHash = hex.EncodeToString(md5Hash[:])

	return nil
}

// readConfig traverses the current config to path
// and writes its JSON encoding to out.
func readConfig(path string, out io.Writer) error {
	currentCfgMu.RLock()
	defer currentCfgMu.RUnlock()
	return unsyncedConfigAccess(http.MethodGet, path, nil, out)
}

// configHash simply returns the cache of the current configs hash.
// This is recomputed after each change to the config so should be quick
// to access.
func configHash() string {
	currentCfgMu.RLock()
	defer currentCfgMu.RUnlock()
	return rawCfgHash
}

// indexConfigObjects recursively searches ptr for object fields named
// "@id" and maps that ID value to the full configPath in the index.
// This function is NOT safe for concurrent access; obtain a write lock
// on currentCfgMu.
func indexConfigObjects(ptr interface{}, configPath string, index map[string]string) error {
	switch val := ptr.(type) {
	case map[string]interface{}:
		for k, v := range val {
			if k == idKey {
				switch idVal := v.(type) {
				case string:
					index[idVal] = configPath
				case float64: // all JSON numbers decode as float64
					index[fmt.Sprintf("%v", idVal)] = configPath
				default:
					return fmt.Errorf("%s: %s field must be a string or number", configPath, idKey)
				}
				continue
			}
			// traverse this object property recursively
			err := indexConfigObjects(val[k], path.Join(configPath, k), index)
			if err != nil {
				return err
			}
		}
	case []interface{}:
		// traverse each element of the array recursively
		for i := range val {
			err := indexConfigObjects(val[i], path.Join(configPath, strconv.Itoa(i)), index)
			if err != nil {
				return err
			}
		}
	}

	return nil
}

// unsyncedDecodeAndRun removes any meta fields (like @id tags)
// from cfgJSON, decodes the result into a *Config, and runs
// it as the new config, replacing any other current config.
// It does NOT update the raw config state, as this is a
// lower-level function; most callers will want to use Load
// instead. A write lock on currentCfgMu is required! If
// allowPersist is false, it will not be persisted to disk,
// even if it is configured to.
func unsyncedDecodeAndRun(cfgJSON []byte, allowPersist bool) error {
	// remove any @id fields from the JSON, which would cause
	// loading to break since the field wouldn't be recognized
	strippedCfgJSON := RemoveMetaFields(cfgJSON)

	var newCfg *Config
	err := strictUnmarshalJSON(strippedCfgJSON, &newCfg)
	if err != nil {
		return err
	}

	// prevent recursive config loads; that is a user error, and
	// although frequent config loads should be safe, we cannot
	// guarantee that in the presence of third party plugins, nor
	// do we want this error to go unnoticed (we assume it was a
	// pulled config if we're not allowed to persist it)
	if !allowPersist &&
		newCfg != nil &&
		newCfg.Admin != nil &&
		newCfg.Admin.Config != nil &&
		newCfg.Admin.Config.LoadRaw != nil &&
		newCfg.Admin.Config.LoadDelay <= 0 {
		return fmt.Errorf("recursive config loading detected: pulled configs cannot pull other configs without positive load_delay")
	}

	// run the new config and start all its apps
	err = run(newCfg, true)
	if err != nil {
		return err
	}

	// swap old config with the new one
	oldCfg := currentCfg
	currentCfg = newCfg

	// Stop, Cleanup each old app
	unsyncedStop(oldCfg)

	// autosave a non-nil config, if not disabled
	if allowPersist &&
		newCfg != nil &&
		(newCfg.Admin == nil ||
			newCfg.Admin.Config == nil ||
			newCfg.Admin.Config.Persist == nil ||
			*newCfg.Admin.Config.Persist) {
		dir := filepath.Dir(ConfigAutosavePath)
		err := os.MkdirAll(dir, 0700)
		if err != nil {
			Log().Error("unable to create folder for config autosave",
				zap.String("dir", dir),
				zap.Error(err))
		} else {
			err := os.WriteFile(ConfigAutosavePath, cfgJSON, 0600)
			if err == nil {
				Log().Info("autosaved config (load with --resume flag)", zap.String("file", ConfigAutosavePath))
			} else {
				Log().Error("unable to autosave config",
					zap.String("file", ConfigAutosavePath),
					zap.Error(err))
			}
		}
	}

	return nil
}

// run runs newCfg and starts all its apps if
// start is true. If any errors happen, cleanup
// is performed if any modules were provisioned;
// apps that were started already will be stopped,
// so this function should not leak resources if
// an error is returned. However, if no error is
// returned and start == false, you should cancel
// the config if you are not going to start it,
// so that each provisioned module will be
// cleaned up.
//
// This is a low-level function; most callers
// will want to use Run instead, which also
// updates the config's raw state.
func run(newCfg *Config, start bool) error {
	// because we will need to roll back any state
	// modifications if this function errors, we
	// keep a single error value and scope all
	// sub-operations to their own functions to
	// ensure this error value does not get
	// overridden or missed when it should have
	// been set by a short assignment
	var err error

	if newCfg == nil {
		newCfg = new(Config)
	}

	// create a context within which to load
	// modules - essentially our new config's
	// execution environment; be sure that
	// cleanup occurs when we return if there
	// was an error; if no error, it will get
	// cleaned up on next config cycle
	ctx, cancel := NewContext(Context{Context: context.Background(), cfg: newCfg})
	defer func() {
		if err != nil {
			// if there were any errors during startup,
			// we should cancel the new context we created
			// since the associated config won't be used;
			// this will cause all modules that were newly
			// provisioned to clean themselves up
			cancel()

			// also undo any other state changes we made
			if currentCfg != nil {
				certmagic.Default.Storage = currentCfg.storage
			}
		}
	}()
	newCfg.cancelFunc = cancel // clean up later

	// set up logging before anything bad happens
	if newCfg.Logging == nil {
		newCfg.Logging = new(Logging)
	}
	err = newCfg.Logging.openLogs(ctx)
	if err != nil {
		return err
	}

	// start the admin endpoint (and stop any prior one)
	if start {
		err = replaceLocalAdminServer(newCfg)
		if err != nil {
			return fmt.Errorf("starting caddy administration endpoint: %v", err)
		}
	}

	// prepare the new config for use
	newCfg.apps = make(map[string]App)

	// set up global storage and make it CertMagic's default storage, too
	err = func() error {
		if newCfg.StorageRaw != nil {
			val, err := ctx.LoadModule(newCfg, "StorageRaw")
			if err != nil {
				return fmt.Errorf("loading storage module: %v", err)
			}
			stor, err := val.(StorageConverter).CertMagicStorage()
			if err != nil {
				return fmt.Errorf("creating storage value: %v", err)
			}
			newCfg.storage = stor
		}

		if newCfg.storage == nil {
			newCfg.storage = DefaultStorage
		}
		certmagic.Default.Storage = newCfg.storage

		return nil
	}()
	if err != nil {
		return err
	}

	// Load and Provision each app and their submodules
	err = func() error {
		for appName := range newCfg.AppsRaw {
			if _, err := ctx.App(appName); err != nil {
				return err
			}
		}
		return nil
	}()
	if err != nil {
		return err
	}

	if !start {
		return nil
	}

	// Provision any admin routers which may need to access
	// some of the other apps at runtime
	err = newCfg.Admin.provisionAdminRouters(ctx)
	if err != nil {
		return err
	}

	// Start
	err = func() error {
		var started []string
		for name, a := range newCfg.apps {
			err := a.Start()
			if err != nil {
				// an app failed to start, so we need to stop
				// all other apps that were already started
				for _, otherAppName := range started {
					err2 := newCfg.apps[otherAppName].Stop()
					if err2 != nil {
						err = fmt.Errorf("%v; additionally, aborting app %s: %v",
							err, otherAppName, err2)
					}
				}
				return fmt.Errorf("%s app module: start: %v", name, err)
			}
			started = append(started, name)
		}
		return nil
	}()
	if err != nil {
		return err
	}

	// now that the user's config is running, finish setting up anything else,
	// such as remote admin endpoint, config loader, etc.
	return finishSettingUp(ctx, newCfg)
}

// finishSettingUp should be run after all apps have successfully started.
func finishSettingUp(ctx Context, cfg *Config) error {
	// establish this server's identity (only after apps are loaded
	// so that cert management of this endpoint doesn't prevent user's
	// servers from starting which likely also use HTTP/HTTPS ports;
	// but before remote management which may depend on these creds)
	err := manageIdentity(ctx, cfg)
	if err != nil {
		return fmt.Errorf("provisioning remote admin endpoint: %v", err)
	}

	// replace any remote admin endpoint
	err = replaceRemoteAdminServer(ctx, cfg)
	if err != nil {
		return fmt.Errorf("provisioning remote admin endpoint: %v", err)
	}

	// if dynamic config is requested, set that up and run it
	if cfg != nil && cfg.Admin != nil && cfg.Admin.Config != nil && cfg.Admin.Config.LoadRaw != nil {
		val, err := ctx.LoadModule(cfg.Admin.Config, "LoadRaw")
		if err != nil {
			return fmt.Errorf("loading config loader module: %s", err)
		}

		logger := Log().Named("config_loader").With(
			zap.String("module", val.(Module).CaddyModule().ID.Name()),
			zap.Int("load_delay", int(cfg.Admin.Config.LoadDelay)))

		runLoadedConfig := func(config []byte) error {
			logger.Info("applying dynamically-loaded config")
			err := changeConfig(http.MethodPost, "/"+rawConfigKey, config, false)
			if errors.Is(err, errSameConfig) {
				return err
			}
			if err != nil {
				logger.Error("failed to run dynamically-loaded config", zap.Error(err))
				return err
			}
			logger.Info("successfully applied dynamically-loaded config")
			return nil
		}

		if cfg.Admin.Config.LoadDelay > 0 {
			go func() {
				// the loop is here to iterate ONLY if there is an error, a no-op config load,
				// or an unchanged config; in which case we simply wait the delay and try again
				for {
					timer := time.NewTimer(time.Duration(cfg.Admin.Config.LoadDelay))
					select {
					case <-timer.C:
						loadedConfig, err := val.(ConfigLoader).LoadConfig(ctx)
						if err != nil {
							logger.Error("failed loading dynamic config; will retry", zap.Error(err))
							continue
						}
						if loadedConfig == nil {
							logger.Info("dynamically-loaded config was nil; will retry")
							continue
						}
						err = runLoadedConfig(loadedConfig)
						if errors.Is(err, errSameConfig) {
							logger.Info("dynamically-loaded config was unchanged; will retry")
							continue
						}
					case <-ctx.Done():
						if !timer.Stop() {
							<-timer.C
						}
						logger.Info("stopping dynamic config loading")
					}
					break
				}
			}()
		} else {
			// if no LoadDelay is provided, will load config synchronously
			loadedConfig, err := val.(ConfigLoader).LoadConfig(ctx)
			if err != nil {
				return fmt.Errorf("loading dynamic config from %T: %v", val, err)
			}
			// do this in a goroutine so current config can finish being loaded; otherwise deadlock
			go func() { _ = runLoadedConfig(loadedConfig) }()
		}
	}

	return nil
}

// ConfigLoader is a type that can load a Caddy config. If
// the return value is non-nil, it must be valid Caddy JSON;
// if nil or with non-nil error, it is considered to be a
// no-op load and may be retried later.
type ConfigLoader interface {
	LoadConfig(Context) ([]byte, error)
}

// Stop stops running the current configuration.
// It is the antithesis of Run(). This function
// will log any errors that occur during the
// stopping of individual apps and continue to
// stop the others. Stop should only be called
// if not replacing with a new config.
func Stop() error {
	currentCfgMu.Lock()
	defer currentCfgMu.Unlock()
	unsyncedStop(currentCfg)
	currentCfg = nil
	rawCfgJSON = nil
	rawCfgIndex = nil
	rawCfgHash = ""
	rawCfg[rawConfigKey] = nil
	return nil
}

// unsyncedStop stops cfg from running, but has
// no locking around cfg. It is a no-op if cfg is
// nil. If any app returns an error when stopping,
// it is logged and the function continues stopping
// the next app. This function assumes all apps in
// cfg were successfully started first.
func unsyncedStop(cfg *Config) {
	if cfg == nil {
		return
	}

	// stop each app
	for name, a := range cfg.apps {
		err := a.Stop()
		if err != nil {
			log.Printf("[ERROR] stop %s: %v", name, err)
		}
	}

	// clean up all modules
	cfg.cancelFunc()
}

// Validate loads, provisions, and validates
// cfg, but does not start running it.
func Validate(cfg *Config) error {
	err := run(cfg, false)
	if err == nil {
		cfg.cancelFunc() // call Cleanup on all modules
	}
	return err
}

// exitProcess exits the process as gracefully as possible,
// but it always exits, even if there are errors doing so.
// It stops all apps, cleans up external locks, removes any
// PID file, and shuts down admin endpoint(s) in a goroutine.
// Errors are logged along the way, and an appropriate exit
// code is emitted.
func exitProcess(logger *zap.Logger) {
	if logger == nil {
		logger = Log()
	}
	logger.Warn("exiting; byeee!! 👋")

	exitCode := ExitCodeSuccess

	// stop all apps
	if err := Stop(); err != nil {
		logger.Error("failed to stop apps", zap.Error(err))
		exitCode = ExitCodeFailedQuit
	}

	// clean up certmagic locks
	certmagic.CleanUpOwnLocks(logger)

	// remove pidfile
	if pidfile != "" {
		err := os.Remove(pidfile)
		if err != nil {
			logger.Error("cleaning up PID file:",
				zap.String("pidfile", pidfile),
				zap.Error(err))
			exitCode = ExitCodeFailedQuit
		}
	}

	// shut down admin endpoint(s) in goroutines so that
	// if this function was called from an admin handler,
	// it has a chance to return gracefully
	// use goroutine so that we can finish responding to API request
	go func() {
		defer func() {
			logger = logger.With(zap.Int("exit_code", exitCode))
			if exitCode == ExitCodeSuccess {
				logger.Info("shutdown complete")
			} else {
				logger.Error("unclean shutdown")
			}
			os.Exit(exitCode)
		}()

		if remoteAdminServer != nil {
			err := stopAdminServer(remoteAdminServer)
			if err != nil {
				exitCode = ExitCodeFailedQuit
				logger.Error("failed to stop remote admin server gracefully", zap.Error(err))
			}
		}
		if localAdminServer != nil {
			err := stopAdminServer(localAdminServer)
			if err != nil {
				exitCode = ExitCodeFailedQuit
				logger.Error("failed to stop local admin server gracefully", zap.Error(err))
			}
		}
	}()
}

// Duration can be an integer or a string. An integer is
// interpreted as nanoseconds. If a string, it is a Go
// time.Duration value such as `300ms`, `1.5h`, or `2h45m`;
// valid units are `ns`, `us`/`µs`, `ms`, `s`, `m`, `h`, and `d`.
type Duration time.Duration

// UnmarshalJSON satisfies json.Unmarshaler.
func (d *Duration) UnmarshalJSON(b []byte) error {
	if len(b) == 0 {
		return io.EOF
	}
	var dur time.Duration
	var err error
	if b[0] == byte('"') && b[len(b)-1] == byte('"') {
		dur, err = ParseDuration(strings.Trim(string(b), `"`))
	} else {
		err = json.Unmarshal(b, &dur)
	}
	*d = Duration(dur)
	return err
}

// ParseDuration parses a duration string, adding
// support for the "d" unit meaning number of days,
// where a day is assumed to be 24h.
func ParseDuration(s string) (time.Duration, error) {
	var inNumber bool
	var numStart int
	for i := 0; i < len(s); i++ {
		ch := s[i]
		if ch == 'd' {
			daysStr := s[numStart:i]
			days, err := strconv.ParseFloat(daysStr, 64)
			if err != nil {
				return 0, err
			}
			hours := days * 24.0
			hoursStr := strconv.FormatFloat(hours, 'f', -1, 64)
			s = s[:numStart] + hoursStr + "h" + s[i+1:]
			i--
			continue
		}
		if !inNumber {
			numStart = i
		}
		inNumber = (ch >= '0' && ch <= '9') || ch == '.' || ch == '-' || ch == '+'
	}
	return time.ParseDuration(s)
}

// InstanceID returns the UUID for this instance, and generates one if it
// does not already exist. The UUID is stored in the local data directory,
// regardless of storage configuration, since each instance is intended to
// have its own unique ID.
func InstanceID() (uuid.UUID, error) {
	uuidFilePath := filepath.Join(AppDataDir(), "instance.uuid")
	uuidFileBytes, err := os.ReadFile(uuidFilePath)
	if os.IsNotExist(err) {
		uuid, err := uuid.NewRandom()
		if err != nil {
			return uuid, err
		}
		err = os.WriteFile(uuidFilePath, []byte(uuid.String()), 0600)
		return uuid, err
	} else if err != nil {
		return [16]byte{}, err
	}
	return uuid.ParseBytes(uuidFileBytes)
}

// GoModule returns the build info of this Caddy
// build from debug.BuildInfo (requires Go modules).
// If no version information is available, a non-nil
// value will still be returned, but with an
// unknown version.
func GoModule() *debug.Module {
	var mod debug.Module
	return goModule(&mod)
}

// goModule holds the actual implementation of GoModule.
// Allocating debug.Module in GoModule() and passing a
// reference to goModule enables mid-stack inlining.
func goModule(mod *debug.Module) *debug.Module {
	mod.Version = "unknown"
	bi, ok := debug.ReadBuildInfo()
	if ok {
		mod.Path = bi.Main.Path
		// The recommended way to build Caddy involves
		// creating a separate main module, which
		// TODO: track related Go issue: https://github.com/golang/go/issues/29228
		// once that issue is fixed, we should just be able to use bi.Main... hopefully.
		for _, dep := range bi.Deps {
			if dep.Path == ImportPath {
				return dep
			}
		}
		return &bi.Main
	}
	return mod
}

// CtxKey is a value type for use with context.WithValue.
type CtxKey string

// This group of variables pertains to the current configuration.
var (
	// currentCfgMu protects everything in this var block.
	currentCfgMu sync.RWMutex

	// currentCfg is the currently-running configuration.
	currentCfg *Config

	// rawCfg is the current, generic-decoded configuration;
	// we initialize it as a map with one field ("config")
	// to maintain parity with the API endpoint and to avoid
	// the special case of having to access/mutate the variable
	// directly without traversing into it.
	rawCfg = map[string]interface{}{
		rawConfigKey: nil,
	}

	// rawCfgJSON is the JSON-encoded form of rawCfg. Keeping
	// this around avoids an extra Marshal call during changes.
	rawCfgJSON []byte

	// rawCfgIndex is the map of user-assigned ID to expanded
	// path, for converting /id/ paths to /config/ paths.
	rawCfgIndex map[string]string

	// rawCfgHash is the MD5 hash of the current rawCfgJSON. Using
	// this combined with ETags clients are able to avoid mid-air
	// collisions. The rawCfgHash is hex encoded.
	rawCfgHash string
)

// errSameConfig is returned if the new config is the same
// as the old one. This isn't usually an actual, actionable
// error; it's mostly a sentinel value.
var errSameConfig = errors.New("config is unchanged")

// ImportPath is the package import path for Caddy core.
const ImportPath = "github.com/caddyserver/caddy/v2"<|MERGE_RESOLUTION|>--- conflicted
+++ resolved
@@ -113,15 +113,11 @@
 		}
 	}()
 
-<<<<<<< HEAD
-	return changeConfig(http.MethodPost, "/"+rawConfigKey, cfgJSON, "", forceReload)
-=======
 	err := changeConfig(http.MethodPost, "/"+rawConfigKey, cfgJSON, forceReload)
 	if errors.Is(err, errSameConfig) {
 		err = nil // not really an error
 	}
 	return err
->>>>>>> bf6a1b75
 }
 
 // changeConfig changes the current config (rawCfg) according to the
