// Copyright 2015 Matthew Holt and The Caddy Authors
//
// Licensed under the Apache License, Version 2.0 (the "License");
// you may not use this file except in compliance with the License.
// You may obtain a copy of the License at
//
//     http://www.apache.org/licenses/LICENSE-2.0
//
// Unless required by applicable law or agreed to in writing, software
// distributed under the License is distributed on an "AS IS" BASIS,
// WITHOUT WARRANTIES OR CONDITIONS OF ANY KIND, either express or implied.
// See the License for the specific language governing permissions and
// limitations under the License.

package caddy

import (
	"context"
	"encoding/json"
	"fmt"
	"log"
	"reflect"

	"github.com/caddyserver/certmagic"
	"go.uber.org/zap"
)

// Context is a type which defines the lifetime of modules that
// are loaded and provides access to the parent configuration
// that spawned the modules which are loaded. It should be used
// with care and wrapped with derivation functions from the
// standard context package only if you don't need the Caddy
// specific features. These contexts are canceled when the
// lifetime of the modules loaded from it is over.
//
// Use NewContext() to get a valid value (but most modules will
// not actually need to do this).
type Context struct {
	context.Context
<<<<<<< HEAD
	moduleInstances map[string][]Module
=======
	moduleInstances map[string][]any
>>>>>>> 2cc5d382
	cfg             *Config
	cleanupFuncs    []func()
	ancestry        []Module
}

// NewContext provides a new context derived from the given
// context ctx. Normally, you will not need to call this
// function unless you are loading modules which have a
// different lifespan than the ones for the context the
// module was provisioned with. Be sure to call the cancel
// func when the context is to be cleaned up so that
// modules which are loaded will be properly unloaded.
// See standard library context package's documentation.
func NewContext(ctx Context) (Context, context.CancelFunc) {
<<<<<<< HEAD
	newCtx := Context{moduleInstances: make(map[string][]Module), cfg: ctx.cfg}
=======
	newCtx := Context{moduleInstances: make(map[string][]any), cfg: ctx.cfg}
>>>>>>> 2cc5d382
	c, cancel := context.WithCancel(ctx.Context)
	wrappedCancel := func() {
		cancel()

		for _, f := range ctx.cleanupFuncs {
			f()
		}

		for modName, modInstances := range newCtx.moduleInstances {
			for _, inst := range modInstances {
				if cu, ok := inst.(CleanerUpper); ok {
					err := cu.Cleanup()
					if err != nil {
						log.Printf("[ERROR] %s (%p): cleanup: %v", modName, inst, err)
					}
				}
			}
		}
	}
	newCtx.Context = c
	return newCtx, wrappedCancel
}

// OnCancel executes f when ctx is canceled.
func (ctx *Context) OnCancel(f func()) {
	ctx.cleanupFuncs = append(ctx.cleanupFuncs, f)
}

// LoadModule loads the Caddy module(s) from the specified field of the parent struct
// pointer and returns the loaded module(s). The struct pointer and its field name as
// a string are necessary so that reflection can be used to read the struct tag on the
// field to get the module namespace and inline module name key (if specified).
//
// The field can be any one of the supported raw module types: json.RawMessage,
// []json.RawMessage, map[string]json.RawMessage, or []map[string]json.RawMessage.
// ModuleMap may be used in place of map[string]json.RawMessage. The return value's
// underlying type mirrors the input field's type:
//
<<<<<<< HEAD
//	json.RawMessage              => interface{}
//	[]json.RawMessage            => []interface{}
//	[][]json.RawMessage          => [][]interface{}
//	map[string]json.RawMessage   => map[string]interface{}
//	[]map[string]json.RawMessage => []map[string]interface{}
=======
//    json.RawMessage              => any
//    []json.RawMessage            => []any
//    [][]json.RawMessage          => [][]any
//    map[string]json.RawMessage   => map[string]any
//    []map[string]json.RawMessage => []map[string]any
>>>>>>> 2cc5d382
//
// The field must have a "caddy" struct tag in this format:
//
//	caddy:"key1=val1 key2=val2"
//
// To load modules, a "namespace" key is required. For example, to load modules
// in the "http.handlers" namespace, you'd put: `namespace=http.handlers` in the
// Caddy struct tag.
//
// The module name must also be available. If the field type is a map or slice of maps,
// then key is assumed to be the module name if an "inline_key" is NOT specified in the
// caddy struct tag. In this case, the module name does NOT need to be specified in-line
// with the module itself.
//
// If not a map, or if inline_key is non-empty, then the module name must be embedded
// into the values, which must be objects; then there must be a key in those objects
// where its associated value is the module name. This is called the "inline key",
// meaning the key containing the module's name that is defined inline with the module
// itself. You must specify the inline key in a struct tag, along with the namespace:
//
//	caddy:"namespace=http.handlers inline_key=handler"
//
// This will look for a key/value pair like `"handler": "..."` in the json.RawMessage
// in order to know the module name.
//
// To make use of the loaded module(s) (the return value), you will probably want
// to type-assert each 'any' value(s) to the types that are useful to you
// and store them on the same struct. Storing them on the same struct makes for
// easy garbage collection when your host module is no longer needed.
//
// Loaded modules have already been provisioned and validated. Upon returning
// successfully, this method clears the json.RawMessage(s) in the field since
// the raw JSON is no longer needed, and this allows the GC to free up memory.
func (ctx Context) LoadModule(structPointer any, fieldName string) (any, error) {
	val := reflect.ValueOf(structPointer).Elem().FieldByName(fieldName)
	typ := val.Type()

	field, ok := reflect.TypeOf(structPointer).Elem().FieldByName(fieldName)
	if !ok {
		panic(fmt.Sprintf("field %s does not exist in %#v", fieldName, structPointer))
	}

	opts, err := ParseStructTag(field.Tag.Get("caddy"))
	if err != nil {
		panic(fmt.Sprintf("malformed tag on field %s: %v", fieldName, err))
	}

	moduleNamespace, ok := opts["namespace"]
	if !ok {
		panic(fmt.Sprintf("missing 'namespace' key in struct tag on field %s", fieldName))
	}
	inlineModuleKey := opts["inline_key"]

	var result any

	switch val.Kind() {
	case reflect.Slice:
		if isJSONRawMessage(typ) {
			// val is `json.RawMessage` ([]uint8 under the hood)

			if inlineModuleKey == "" {
				panic("unable to determine module name without inline_key when type is not a ModuleMap")
			}
			val, err := ctx.loadModuleInline(inlineModuleKey, moduleNamespace, val.Interface().(json.RawMessage))
			if err != nil {
				return nil, err
			}
			result = val

		} else if isJSONRawMessage(typ.Elem()) {
			// val is `[]json.RawMessage`

			if inlineModuleKey == "" {
				panic("unable to determine module name without inline_key because type is not a ModuleMap")
			}
			var all []any
			for i := 0; i < val.Len(); i++ {
				val, err := ctx.loadModuleInline(inlineModuleKey, moduleNamespace, val.Index(i).Interface().(json.RawMessage))
				if err != nil {
					return nil, fmt.Errorf("position %d: %v", i, err)
				}
				all = append(all, val)
			}
			result = all

		} else if typ.Elem().Kind() == reflect.Slice && isJSONRawMessage(typ.Elem().Elem()) {
			// val is `[][]json.RawMessage`

			if inlineModuleKey == "" {
				panic("unable to determine module name without inline_key because type is not a ModuleMap")
			}
			var all [][]any
			for i := 0; i < val.Len(); i++ {
				innerVal := val.Index(i)
				var allInner []any
				for j := 0; j < innerVal.Len(); j++ {
					innerInnerVal, err := ctx.loadModuleInline(inlineModuleKey, moduleNamespace, innerVal.Index(j).Interface().(json.RawMessage))
					if err != nil {
						return nil, fmt.Errorf("position %d: %v", j, err)
					}
					allInner = append(allInner, innerInnerVal)
				}
				all = append(all, allInner)
			}
			result = all

		} else if isModuleMapType(typ.Elem()) {
			// val is `[]map[string]json.RawMessage`

			var all []map[string]any
			for i := 0; i < val.Len(); i++ {
				thisSet, err := ctx.loadModulesFromSomeMap(moduleNamespace, inlineModuleKey, val.Index(i))
				if err != nil {
					return nil, err
				}
				all = append(all, thisSet)
			}
			result = all
		}

	case reflect.Map:
		// val is a ModuleMap or some other kind of map
		result, err = ctx.loadModulesFromSomeMap(moduleNamespace, inlineModuleKey, val)
		if err != nil {
			return nil, err
		}

	default:
		return nil, fmt.Errorf("unrecognized type for module: %s", typ)
	}

	// we're done with the raw bytes; allow GC to deallocate
	val.Set(reflect.Zero(typ))

	return result, nil
}

// loadModulesFromSomeMap loads modules from val, which must be a type of map[string]any.
// Depending on inlineModuleKey, it will be interpreted as either a ModuleMap (key is the module
// name) or as a regular map (key is not the module name, and module name is defined inline).
func (ctx Context) loadModulesFromSomeMap(namespace, inlineModuleKey string, val reflect.Value) (map[string]any, error) {
	// if no inline_key is specified, then val must be a ModuleMap,
	// where the key is the module name
	if inlineModuleKey == "" {
		if !isModuleMapType(val.Type()) {
			panic(fmt.Sprintf("expected ModuleMap because inline_key is empty; but we do not recognize this type: %s", val.Type()))
		}
		return ctx.loadModuleMap(namespace, val)
	}

	// otherwise, val is a map with modules, but the module name is
	// inline with each value (the key means something else)
	return ctx.loadModulesFromRegularMap(namespace, inlineModuleKey, val)
}

// loadModulesFromRegularMap loads modules from val, where val is a map[string]json.RawMessage.
// Map keys are NOT interpreted as module names, so module names are still expected to appear
// inline with the objects.
func (ctx Context) loadModulesFromRegularMap(namespace, inlineModuleKey string, val reflect.Value) (map[string]any, error) {
	mods := make(map[string]any)
	iter := val.MapRange()
	for iter.Next() {
		k := iter.Key()
		v := iter.Value()
		mod, err := ctx.loadModuleInline(inlineModuleKey, namespace, v.Interface().(json.RawMessage))
		if err != nil {
			return nil, fmt.Errorf("key %s: %v", k, err)
		}
		mods[k.String()] = mod
	}
	return mods, nil
}

// loadModuleMap loads modules from a ModuleMap, i.e. map[string]any, where the key is the
// module name. With a module map, module names do not need to be defined inline with their values.
func (ctx Context) loadModuleMap(namespace string, val reflect.Value) (map[string]any, error) {
	all := make(map[string]any)
	iter := val.MapRange()
	for iter.Next() {
		k := iter.Key().Interface().(string)
		v := iter.Value().Interface().(json.RawMessage)
		moduleName := namespace + "." + k
		if namespace == "" {
			moduleName = k
		}
		val, err := ctx.LoadModuleByID(moduleName, v)
		if err != nil {
			return nil, fmt.Errorf("module name '%s': %v", k, err)
		}
		all[k] = val
	}
	return all, nil
}

// LoadModuleByID decodes rawMsg into a new instance of mod and
// returns the value. If mod.New is nil, an error is returned.
// If the module implements Validator or Provisioner interfaces,
// those methods are invoked to ensure the module is fully
// configured and valid before being used.
//
// This is a lower-level method and will usually not be called
// directly by most modules. However, this method is useful when
// dynamically loading/unloading modules in their own context,
// like from embedded scripts, etc.
func (ctx Context) LoadModuleByID(id string, rawMsg json.RawMessage) (any, error) {
	modulesMu.RLock()
	modInfo, ok := modules[id]
	modulesMu.RUnlock()
	if !ok {
		return nil, fmt.Errorf("unknown module: %s", id)
	}

	if modInfo.New == nil {
		return nil, fmt.Errorf("module '%s' has no constructor", modInfo.ID)
	}

<<<<<<< HEAD
	val := modInfo.New()
=======
	val := mod.New().(any)
>>>>>>> 2cc5d382

	// value must be a pointer for unmarshaling into concrete type, even if
	// the module's concrete type is a slice or map; New() *should* return
	// a pointer, otherwise unmarshaling errors or panics will occur
	if rv := reflect.ValueOf(val); rv.Kind() != reflect.Ptr {
		log.Printf("[WARNING] ModuleInfo.New() for module '%s' did not return a pointer,"+
			" so we are using reflection to make a pointer instead; please fix this by"+
			" using new(Type) or &Type notation in your module's New() function.", id)
		val = reflect.New(rv.Type()).Elem().Addr().Interface().(Module)
	}

	// fill in its config only if there is a config to fill in
	if len(rawMsg) > 0 {
		err := strictUnmarshalJSON(rawMsg, &val)
		if err != nil {
			return nil, fmt.Errorf("decoding module config: %s: %v", modInfo, err)
		}
	}

	if val == nil {
		// returned module values are almost always type-asserted
		// before being used, so a nil value would panic; and there
		// is no good reason to explicitly declare null modules in
		// a config; it might be because the user is trying to achieve
		// a result the developer isn't expecting, which is a smell
		return nil, fmt.Errorf("module value cannot be null")
	}

	ctx.ancestry = append(ctx.ancestry, val)

	if prov, ok := val.(Provisioner); ok {
		err := prov.Provision(ctx)
		if err != nil {
			// incomplete provisioning could have left state
			// dangling, so make sure it gets cleaned up
			if cleanerUpper, ok := val.(CleanerUpper); ok {
				err2 := cleanerUpper.Cleanup()
				if err2 != nil {
					err = fmt.Errorf("%v; additionally, cleanup: %v", err, err2)
				}
			}
			return nil, fmt.Errorf("provision %s: %v", modInfo, err)
		}
	}

	if validator, ok := val.(Validator); ok {
		err := validator.Validate()
		if err != nil {
			// since the module was already provisioned, make sure we clean up
			if cleanerUpper, ok := val.(CleanerUpper); ok {
				err2 := cleanerUpper.Cleanup()
				if err2 != nil {
					err = fmt.Errorf("%v; additionally, cleanup: %v", err, err2)
				}
			}
			return nil, fmt.Errorf("%s: invalid configuration: %v", modInfo, err)
		}
	}

	ctx.moduleInstances[id] = append(ctx.moduleInstances[id], val)

	return val, nil
}

// loadModuleInline loads a module from a JSON raw message which decodes to
// a map[string]any, where one of the object keys is moduleNameKey
// and the corresponding value is the module name (as a string) which can
// be found in the given scope. In other words, the module name is declared
// in-line with the module itself.
//
// This allows modules to be decoded into their concrete types and used when
// their names cannot be the unique key in a map, such as when there are
// multiple instances in the map or it appears in an array (where there are
// no custom keys). In other words, the key containing the module name is
// treated special/separate from all the other keys in the object.
func (ctx Context) loadModuleInline(moduleNameKey, moduleScope string, raw json.RawMessage) (any, error) {
	moduleName, raw, err := getModuleNameInline(moduleNameKey, raw)
	if err != nil {
		return nil, err
	}

	val, err := ctx.LoadModuleByID(moduleScope+"."+moduleName, raw)
	if err != nil {
		return nil, fmt.Errorf("loading module '%s': %v", moduleName, err)
	}

	return val, nil
}

// App returns the configured app named name. If that app has
// not yet been loaded and provisioned, it will be immediately
// loaded and provisioned. If no app with that name is
// configured, a new empty one will be instantiated instead.
// (The app module must still be registered.) This must not be
// called during the Provision/Validate phase to reference a
// module's own host app (since the parent app module is still
// in the process of being provisioned, it is not yet ready).
func (ctx Context) App(name string) (any, error) {
	if app, ok := ctx.cfg.apps[name]; ok {
		return app, nil
	}
	appRaw := ctx.cfg.AppsRaw[name]
	modVal, err := ctx.LoadModuleByID(name, appRaw)
	if err != nil {
		return nil, fmt.Errorf("loading %s app module: %v", name, err)
	}
	if appRaw != nil {
		ctx.cfg.AppsRaw[name] = nil // allow GC to deallocate
	}
	ctx.cfg.apps[name] = modVal.(App)
	return modVal, nil
}

// AppIsConfigured returns whether an app named name has been
// configured. Can be called before calling App() to avoid
// instantiating an empty app when that's not desirable.
func (ctx Context) AppIsConfigured(name string) bool {
	if _, ok := ctx.cfg.apps[name]; ok {
		return true
	}
	appRaw := ctx.cfg.AppsRaw[name]
	return appRaw != nil
}

// Storage returns the configured Caddy storage implementation.
func (ctx Context) Storage() certmagic.Storage {
	return ctx.cfg.storage
}

// TODO: aw man, can I please change this?
// Logger returns a logger that can be used by mod.
func (ctx Context) Logger(mod Module) *zap.Logger {
	// TODO: if mod is nil, use ctx.Module() instead...
	if ctx.cfg == nil {
		// often the case in tests; just use a dev logger
		l, err := zap.NewDevelopment()
		if err != nil {
			panic("config missing, unable to create dev logger: " + err.Error())
		}
		return l
	}
	return ctx.cfg.Logging.Logger(mod)
}

// TODO: use this
// // Logger returns a logger that can be used by the current module.
// func (ctx Context) Log() *zap.Logger {
// 	if ctx.cfg == nil {
// 		// often the case in tests; just use a dev logger
// 		l, err := zap.NewDevelopment()
// 		if err != nil {
// 			panic("config missing, unable to create dev logger: " + err.Error())
// 		}
// 		return l
// 	}
// 	return ctx.cfg.Logging.Logger(ctx.Module())
// }

// Modules returns the lineage of modules that this context provisioned,
// with the most recent/current module being last in the list.
func (ctx Context) Modules() []Module {
	mods := make([]Module, len(ctx.ancestry))
	copy(mods, ctx.ancestry)
	return mods
}

// Module returns the current module, or the most recent one
// provisioned by the context.
func (ctx Context) Module() Module {
	if len(ctx.ancestry) == 0 {
		return nil
	}
	return ctx.ancestry[len(ctx.ancestry)-1]
}<|MERGE_RESOLUTION|>--- conflicted
+++ resolved
@@ -37,11 +37,7 @@
 // not actually need to do this).
 type Context struct {
 	context.Context
-<<<<<<< HEAD
 	moduleInstances map[string][]Module
-=======
-	moduleInstances map[string][]any
->>>>>>> 2cc5d382
 	cfg             *Config
 	cleanupFuncs    []func()
 	ancestry        []Module
@@ -56,11 +52,7 @@
 // modules which are loaded will be properly unloaded.
 // See standard library context package's documentation.
 func NewContext(ctx Context) (Context, context.CancelFunc) {
-<<<<<<< HEAD
 	newCtx := Context{moduleInstances: make(map[string][]Module), cfg: ctx.cfg}
-=======
-	newCtx := Context{moduleInstances: make(map[string][]any), cfg: ctx.cfg}
->>>>>>> 2cc5d382
 	c, cancel := context.WithCancel(ctx.Context)
 	wrappedCancel := func() {
 		cancel()
@@ -99,19 +91,11 @@
 // ModuleMap may be used in place of map[string]json.RawMessage. The return value's
 // underlying type mirrors the input field's type:
 //
-<<<<<<< HEAD
-//	json.RawMessage              => interface{}
-//	[]json.RawMessage            => []interface{}
-//	[][]json.RawMessage          => [][]interface{}
-//	map[string]json.RawMessage   => map[string]interface{}
-//	[]map[string]json.RawMessage => []map[string]interface{}
-=======
-//    json.RawMessage              => any
-//    []json.RawMessage            => []any
-//    [][]json.RawMessage          => [][]any
-//    map[string]json.RawMessage   => map[string]any
-//    []map[string]json.RawMessage => []map[string]any
->>>>>>> 2cc5d382
+//	json.RawMessage              => any
+//	[]json.RawMessage            => []any
+//	[][]json.RawMessage          => [][]any
+//	map[string]json.RawMessage   => map[string]any
+//	[]map[string]json.RawMessage => []map[string]any
 //
 // The field must have a "caddy" struct tag in this format:
 //
@@ -327,12 +311,8 @@
 	if modInfo.New == nil {
 		return nil, fmt.Errorf("module '%s' has no constructor", modInfo.ID)
 	}
-
-<<<<<<< HEAD
+  
 	val := modInfo.New()
-=======
-	val := mod.New().(any)
->>>>>>> 2cc5d382
 
 	// value must be a pointer for unmarshaling into concrete type, even if
 	// the module's concrete type is a slice or map; New() *should* return
