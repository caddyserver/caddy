--- conflicted
+++ resolved
@@ -461,34 +461,6 @@
 The manual page files are generated into the directory specified by the
 argument of --directory. If the directory does not exist, it will be created.
 `,
-<<<<<<< HEAD
-		CobraFunc: func(cmd *cobra.Command) {
-			cmd.Flags().StringP("directory", "o", "", "The output directory where the manpages are generated")
-			cmd.RunE = WrapCommandFuncForCobra(func(fl Flags) (int, error) {
-				dir := strings.TrimSpace(fl.String("directory"))
-				if dir == "" {
-					return caddy.ExitCodeFailedQuit, fmt.Errorf("designated output directory and specified section are required")
-				}
-				if err := os.MkdirAll(dir, 0o755); err != nil {
-					return caddy.ExitCodeFailedQuit, err
-				}
-				ccmd := defaultFactory.Build()
-				if err := doc.GenManTree(ccmd, &doc.GenManHeader{
-					Title:   "Caddy",
-					Section: "8", // https://en.wikipedia.org/wiki/Man_page#Manual_sections
-				}, dir); err != nil {
-					return caddy.ExitCodeFailedQuit, err
-				}
-				return caddy.ExitCodeSuccess, nil
-			})
-		},
-	})
-
-	// source: https://github.com/spf13/cobra/blob/main/shell_completions.md
-	defaultFactory.Use(func(ccmd *cobra.Command) {
-		ccmd.AddCommand(&cobra.Command{
-			Use:   "completion [bash|zsh|fish|powershell]",
-=======
 			CobraFunc: func(cmd *cobra.Command) {
 				cmd.Flags().StringP("directory", "o", "", "The output directory where the manpages are generated")
 				cmd.RunE = WrapCommandFuncForCobra(func(fl Flags) (int, error) {
@@ -514,7 +486,6 @@
 		completionCommand := Command{
 			Name:  "completion",
 			Usage: "[bash|zsh|fish|powershell]",
->>>>>>> 31960dc9
 			Short: "Generate completion script",
 			Long: fmt.Sprintf(`To load completions:
 
@@ -554,27 +525,7 @@
 	  # To load completions for every new session, run:
 	  PS> %[1]s completion powershell > %[1]s.ps1
 	  # and source this file from your PowerShell profile.
-<<<<<<< HEAD
-	`, defaultFactory.constructor().Name()),
-			DisableFlagsInUseLine: true,
-			ValidArgs:             []string{"bash", "zsh", "fish", "powershell"},
-			Args:                  cobra.MatchAll(cobra.ExactArgs(1), cobra.OnlyValidArgs),
-			RunE: func(cmd *cobra.Command, args []string) error {
-				switch args[0] {
-				case "bash":
-					return cmd.Root().GenBashCompletion(os.Stdout)
-				case "zsh":
-					return cmd.Root().GenZshCompletion(os.Stdout)
-				case "fish":
-					return cmd.Root().GenFishCompletion(os.Stdout, true)
-				case "powershell":
-					return cmd.Root().GenPowerShellCompletionWithDesc(os.Stdout)
-				default:
-					return fmt.Errorf("unrecognized shell: %s", args[0])
-				}
-			},
-		})
-=======
+
 	`, rootCmd.Root().Name()),
 			CobraFunc: func(cmd *cobra.Command) {
 				cmd.DisableFlagsInUseLine = true
@@ -607,7 +558,6 @@
 		commands[manpageCommand.Name] = manpageCommand
 		commands[completionCommand.Name] = completionCommand
 		commandsMu.Unlock()
->>>>>>> 31960dc9
 	})
 }
 
@@ -644,16 +594,10 @@
 	if !commandNameRegex.MatchString(cmd.Name) {
 		panic("invalid command name")
 	}
-<<<<<<< HEAD
-	defaultFactory.Use(func(ccmd *cobra.Command) {
-		ccmd.AddCommand(caddyCmdToCobra(cmd))
-	})
-=======
 	defaultFactory.Use(func(rootCmd *cobra.Command) {
 		rootCmd.AddCommand(caddyCmdToCobra(cmd))
 	})
 	commands[cmd.Name] = cmd
->>>>>>> 31960dc9
 }
 
 var commandNameRegex = regexp.MustCompile(`^[a-z0-9]$|^([a-z0-9]+-?[a-z0-9]*)+[a-z0-9]$`)