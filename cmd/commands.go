// Copyright 2015 Matthew Holt and The Caddy Authors
//
// Licensed under the Apache License, Version 2.0 (the "License");
// you may not use this file except in compliance with the License.
// You may obtain a copy of the License at
//
//     http://www.apache.org/licenses/LICENSE-2.0
//
// Unless required by applicable law or agreed to in writing, software
// distributed under the License is distributed on an "AS IS" BASIS,
// WITHOUT WARRANTIES OR CONDITIONS OF ANY KIND, either express or implied.
// See the License for the specific language governing permissions and
// limitations under the License.

package caddycmd

import (
	"flag"
	"regexp"
)

// Command represents a subcommand. Name, Func,
// and Short are required.
type Command struct {
	// The name of the subcommand. Must conform to the
	// format described by the RegisterCommand() godoc.
	// Required.
	Name string

	// Func is a function that executes a subcommand using
	// the parsed flags. It returns an exit code and any
	// associated error.
	// Required.
	Func CommandFunc

	// Usage is a brief message describing the syntax of
	// the subcommand's flags and args. Use [] to indicate
	// optional parameters and <> to enclose literal values
	// intended to be replaced by the user. Do not prefix
	// the string with "caddy" or the name of the command
	// since these will be prepended for you; only include
	// the actual parameters for this command.
	Usage string

	// Short is a one-line message explaining what the
	// command does. Should not end with punctuation.
	// Required.
	Short string

	// Long is the full help text shown to the user.
	// Will be trimmed of whitespace on both ends before
	// being printed.
	Long string

	// Flags is the flagset for command.
	Flags *flag.FlagSet
}

// CommandFunc is a command's function. It runs the
// command and returns the proper exit code along with
// any error that occurred.
type CommandFunc func(Flags) (int, error)

var commands = make(map[string]Command)

func init() {
	RegisterCommand(Command{
		Name:  "help",
		Func:  cmdHelp,
		Usage: "<command>",
		Short: "Shows help for a Caddy subcommand",
	})

	RegisterCommand(Command{
		Name:  "start",
		Func:  cmdStart,
		Usage: "[--config <path> [--adapter <name>]] [--watch] [--pidfile <file>]",
		Short: "Starts the Caddy process in the background and then returns",
		Long: `
Starts the Caddy process, optionally bootstrapped with an initial config file.
This command unblocks after the server starts running or fails to run.

On Windows, the spawned child process will remain attached to the terminal, so
closing the window will forcefully stop Caddy; to avoid forgetting this, try
using 'caddy run' instead to keep it in the foreground.`,
		Flags: func() *flag.FlagSet {
			fs := flag.NewFlagSet("start", flag.ExitOnError)
			fs.String("config", "", "Configuration file")
			fs.String("adapter", "", "Name of config adapter to apply")
			fs.String("pidfile", "", "Path of file to which to write process ID")
			fs.Bool("watch", false, "Reload changed config file automatically")
			return fs
		}(),
	})

	RegisterCommand(Command{
		Name:  "run",
		Func:  cmdRun,
<<<<<<< HEAD
		Usage: "[--config <path> [--adapter <name>]] [--envfile <path>] [--environ] [--watch]",
=======
		Usage: "[--config <path> [--adapter <name>]] [--environ] [--resume] [--watch] [--pidfile <fil>]",
>>>>>>> bde3823b
		Short: `Starts the Caddy process and blocks indefinitely`,
		Long: `
Starts the Caddy process, optionally bootstrapped with an initial config file,
and blocks indefinitely until the server is stopped; i.e. runs Caddy in
"daemon" mode (foreground).

If a config file is specified, it will be applied immediately after the process
is running. If the config file is not in Caddy's native JSON format, you can
specify an adapter with --adapter to adapt the given config file to
Caddy's native format. The config adapter must be a registered module. Any
warnings will be printed to the log, but beware that any adaptation without
errors will immediately be used. If you want to review the results of the
adaptation first, use the 'adapt' subcommand.

As a special case, if the current working directory has a file called
"Caddyfile" and the caddyfile config adapter is plugged in (default), then
that file will be loaded and used to configure Caddy, even without any command
line flags.

If --envfile is specified, an environment file with environment variables in
the KEY=VALUE format will be loaded into the Caddy process.

If --environ is specified, the environment as seen by the Caddy process will
be printed before starting. This is the same as the environ command but does
not quit after printing, and can be useful for troubleshooting.

The --resume flag will override the --config flag if there is a config auto-
save file. It is not an error if --resume is used and no autosave file exists.

If --watch is specified, the config file will be loaded automatically after
changes. ⚠️ This is dangerous in production! Only use this option in a local
development environment.`,
		Flags: func() *flag.FlagSet {
			fs := flag.NewFlagSet("run", flag.ExitOnError)
			fs.String("config", "", "Configuration file")
			fs.String("adapter", "", "Name of config adapter to apply")
			fs.String("envfile", "", "Environment file to load")
			fs.Bool("environ", false, "Print environment")
			fs.Bool("resume", false, "Use saved config, if any (and prefer over --config file)")
			fs.Bool("watch", false, "Watch config file for changes and reload it automatically")
			fs.String("pidfile", "", "Path of file to which to write process ID")
			fs.String("pingback", "", "Echo confirmation bytes to this address on success")
			return fs
		}(),
	})

	RegisterCommand(Command{
		Name:  "stop",
		Func:  cmdStop,
		Short: "Gracefully stops a started Caddy process",
		Long: `
Stops the background Caddy process as gracefully as possible.

It requires that the admin API is enabled and accessible, since it will
use the API's /stop endpoint. The address of this request can be
customized using the --address flag if it is not the default.`,
		Flags: func() *flag.FlagSet {
			fs := flag.NewFlagSet("stop", flag.ExitOnError)
			fs.String("address", "", "The address to use to reach the admin API endpoint, if not the default")
			return fs
		}(),
	})

	RegisterCommand(Command{
		Name:  "reload",
		Func:  cmdReload,
		Usage: "--config <path> [--adapter <name>] [--address <interface>]",
		Short: "Changes the config of the running Caddy instance",
		Long: `
Gives the running Caddy instance a new configuration. This has the same effect
as POSTing a document to the /load API endpoint, but is convenient for simple
workflows revolving around config files.

Since the admin endpoint is configurable, the endpoint configuration is loaded
from the --address flag if specified; otherwise it is loaded from the given
config file; otherwise the default is assumed.`,
		Flags: func() *flag.FlagSet {
			fs := flag.NewFlagSet("reload", flag.ExitOnError)
			fs.String("config", "", "Configuration file (required)")
			fs.String("adapter", "", "Name of config adapter to apply")
			fs.String("address", "", "Address of the administration listener, if different from config")
			return fs
		}(),
	})

	RegisterCommand(Command{
		Name:  "version",
		Func:  cmdVersion,
		Short: "Prints the version",
	})

	RegisterCommand(Command{
		Name:  "list-modules",
		Func:  cmdListModules,
		Usage: "[--versions]",
		Short: "Lists the installed Caddy modules",
		Flags: func() *flag.FlagSet {
			fs := flag.NewFlagSet("list-modules", flag.ExitOnError)
			fs.Bool("versions", false, "Print version information")
			return fs
		}(),
	})

	RegisterCommand(Command{
		Name:  "build-info",
		Func:  cmdBuildInfo,
		Short: "Prints information about this build",
	})

	RegisterCommand(Command{
		Name:  "environ",
		Func:  cmdEnviron,
		Short: "Prints the environment",
	})

	RegisterCommand(Command{
		Name:  "adapt",
		Func:  cmdAdaptConfig,
		Usage: "--config <path> [--adapter <name>] [--pretty] [--validate]",
		Short: "Adapts a configuration to Caddy's native JSON",
		Long: `
Adapts a configuration to Caddy's native JSON format and writes the
output to stdout, along with any warnings to stderr.

If --pretty is specified, the output will be formatted with indentation
for human readability.

If --validate is used, the adapted config will be checked for validity.
If the config is invalid, an error will be printed to stderr and a non-
zero exit status will be returned.`,
		Flags: func() *flag.FlagSet {
			fs := flag.NewFlagSet("adapt", flag.ExitOnError)
			fs.String("config", "", "Configuration file to adapt (required)")
			fs.String("adapter", "caddyfile", "Name of config adapter")
			fs.Bool("pretty", false, "Format the output for human readability")
			fs.Bool("validate", false, "Validate the output")
			return fs
		}(),
	})

	RegisterCommand(Command{
		Name:  "validate",
		Func:  cmdValidateConfig,
		Usage: "--config <path> [--adapter <name>]",
		Short: "Tests whether a configuration file is valid",
		Long: `
Loads and provisions the provided config, but does not start running it.
This reveals any errors with the configuration through the loading and
provisioning stages.`,
		Flags: func() *flag.FlagSet {
			fs := flag.NewFlagSet("load", flag.ExitOnError)
			fs.String("config", "", "Input configuration file")
			fs.String("adapter", "", "Name of config adapter")
			return fs
		}(),
	})

	RegisterCommand(Command{
		Name:  "fmt",
		Func:  cmdFmt,
		Usage: "[--overwrite] [<path>]",
		Short: "Formats a Caddyfile",
		Long: `
Formats the Caddyfile by adding proper indentation and spaces to improve
human readability. It prints the result to stdout.

If --write is specified, the output will be written to the config file
directly instead of printing it.`,
		Flags: func() *flag.FlagSet {
			fs := flag.NewFlagSet("format", flag.ExitOnError)
			fs.Bool("overwrite", false, "Overwrite the input file with the results")
			return fs
		}(),
	})

}

// RegisterCommand registers the command cmd.
// cmd.Name must be unique and conform to the
// following format:
//
//    - lowercase
//    - alphanumeric and hyphen characters only
//    - cannot start or end with a hyphen
//    - hyphen cannot be adjacent to another hyphen
//
// This function panics if the name is already registered,
// if the name does not meet the described format, or if
// any of the fields are missing from cmd.
//
// This function should be used in init().
func RegisterCommand(cmd Command) {
	if cmd.Name == "" {
		panic("command name is required")
	}
	if cmd.Func == nil {
		panic("command function missing")
	}
	if cmd.Short == "" {
		panic("command short string is required")
	}
	if _, exists := commands[cmd.Name]; exists {
		panic("command already registered: " + cmd.Name)
	}
	if !commandNameRegex.MatchString(cmd.Name) {
		panic("invalid command name")
	}
	commands[cmd.Name] = cmd
}

var commandNameRegex = regexp.MustCompile(`^[a-z0-9]$|^([a-z0-9]+-?[a-z0-9]*)+[a-z0-9]$`)<|MERGE_RESOLUTION|>--- conflicted
+++ resolved
@@ -96,11 +96,7 @@
 	RegisterCommand(Command{
 		Name:  "run",
 		Func:  cmdRun,
-<<<<<<< HEAD
-		Usage: "[--config <path> [--adapter <name>]] [--envfile <path>] [--environ] [--watch]",
-=======
-		Usage: "[--config <path> [--adapter <name>]] [--environ] [--resume] [--watch] [--pidfile <fil>]",
->>>>>>> bde3823b
+		Usage: "[--config <path> [--adapter <name>]] [--envfile <path>] [--environ] [--resume] [--watch] [--pidfile <fil>]",
 		Short: `Starts the Caddy process and blocks indefinitely`,
 		Long: `
 Starts the Caddy process, optionally bootstrapped with an initial config file,
