--- conflicted
+++ resolved
@@ -333,18 +333,11 @@
 		}
 	}
 
-<<<<<<< HEAD
 	if flag.Lookup("test.v") == nil || !strings.Contains(os.Args[0], ".test") {
 		select {}
 	} else {
 		return caddy.ExitCodeSuccess, nil
 	}
-=======
-	// release the last local logger reference
-	logger = nil //nolint:wastedassign,ineffassign
-
-	select {}
->>>>>>> 31960dc9
 }
 
 func cmdStop(fl Flags) (int, error) {
