--- conflicted
+++ resolved
@@ -69,17 +69,7 @@
 		os.Exit(caddy.ExitCodeFailedStartup)
 	}
 
-<<<<<<< HEAD
-	undo, err := maxprocs.Set()
-	defer undo()
-	if err != nil {
-		caddy.Log().Warn("failed to set GOMAXPROCS", zap.Error(err))
-	}
-	rootCmd := defaultFactory.Build()
-	if err := rootCmd.Execute(); err != nil {
-=======
 	if err := defaultFactory.Build().Execute(); err != nil {
->>>>>>> 31960dc9
 		var exitError *exitError
 		if errors.As(err, &exitError) {
 			os.Exit(exitError.ExitCode)
