--- conflicted
+++ resolved
@@ -80,17 +80,8 @@
 			if p, err = provider.Get(addr); err != nil {
 				return upstreams, err
 			}
-<<<<<<< HEAD
 			// fetch hosts from provider
 			if hosts, err = p.Hosts(); err != nil {
-=======
-			if baseURL, err := url.Parse(uh.Name); err == nil {
-				uh.ReverseProxy = NewSingleHostReverseProxy(baseURL, uh.WithoutPathPrefix)
-				if upstream.insecureSkipVerify {
-					uh.ReverseProxy.Transport = InsecureTransport
-				}
-			} else {
->>>>>>> a8c8b483
 				return upstreams, err
 			}
 			// add hosts to upstream
@@ -356,6 +347,9 @@
 	}
 	if baseURL, err := url.Parse(uh.Name); err == nil {
 		uh.ReverseProxy = NewSingleHostReverseProxy(baseURL, uh.WithoutPathPrefix)
+		if upstream.insecureSkipVerify {
+			uh.ReverseProxy.Transport = InsecureTransport
+		}
 	} else {
 		return err
 	}
