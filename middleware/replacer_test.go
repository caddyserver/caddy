--- conflicted
+++ resolved
@@ -77,7 +77,6 @@
 		t.Errorf("bad placeholder: expected '%s', got '%s'", expected, actual)
 	}
 
-<<<<<<< HEAD
 	// Test bad header placeholder
 	if expected, actual := "Bad {>Custom placeholder", repl.Replace("Bad {>Custom placeholder"); expected != actual {
 		t.Errorf("bad header placeholder: expected '%s', got '%s'", expected, actual)
@@ -121,7 +120,7 @@
 	}
 	if repl.Replace("The value of variable is {variable}") != "The value of variable is value" {
 		t.Error("Expected variable replacement failed")
-=======
+	}
 }
 
 func TestCustomReplace(t *testing.T) {
@@ -159,6 +158,5 @@
 				t.Fatalf("Return Value from New Replacer expected pass type assertion into a replacer type   \n")
 			}
 		}()
->>>>>>> 3bfebfd7
 	}
 }