package caddytls

import (
	"crypto/tls"
	"crypto/x509"
	"fmt"
	"io/ioutil"

	"net/url"
	"strings"

	"github.com/mholt/caddy"
	"github.com/xenolf/lego/acme"
)

// Config describes how TLS should be configured and used.
type Config struct {
	// The hostname or class of hostnames this config is
	// designated for; can contain wildcard characters
	// according to RFC 6125 §6.4.3 - this field MUST
	// be set in order for things to work as expected
	Hostname string

	// Whether TLS is enabled
	Enabled bool

	// Minimum and maximum protocol versions to allow
	ProtocolMinVersion uint16
	ProtocolMaxVersion uint16

	// The list of cipher suites; first should be
	// TLS_FALLBACK_SCSV to prevent degrade attacks
	Ciphers []uint16

	// Whether to prefer server cipher suites
	PreferServerCipherSuites bool

	// The list of preferred curves
	CurvePreferences []tls.CurveID

	// Client authentication policy
	ClientAuth tls.ClientAuthType

	// List of client CA certificates to allow, if
	// client authentication is enabled
	ClientCerts []string

	// Manual means user provides own certs and keys
	Manual bool

	// Managed means config qualifies for implicit,
	// automatic, managed TLS; as opposed to the user
	// providing and managing the certificate manually
	Managed bool

	// OnDemand means the class of hostnames this
	// config applies to may obtain and manage
	// certificates at handshake-time (as opposed
	// to pre-loaded at startup); OnDemand certs
	// will be managed the same way as preloaded
	// ones, however, if an OnDemand cert fails to
	// renew, it is removed from the in-memory
	// cache; if this is true, Managed must
	// necessarily be true
	OnDemand bool

	// SelfSigned means that this hostname is
	// served with a self-signed certificate
	// that we generated in memory for convenience
	SelfSigned bool

	// The endpoint of the directory for the ACME
	// CA we are to use
	CAUrl string

	// The host (ONLY the host, not port) to listen
	// on if necessary to start a listener to solve
	// an ACME challenge
	ListenHost string

	// The alternate port (ONLY port, not host)
	// to use for the ACME HTTP challenge; this
	// port will be used if we proxy challenges
	// coming in on port 80 to this alternate port
	AltHTTPPort string

	// The string identifier of the DNS provider
	// to use when solving the ACME DNS challenge
	DNSProvider string

	// The email address to use when creating or
	// using an ACME account (fun fact: if this
	// is set to "off" then this config will not
	// qualify for managed TLS)
	ACMEEmail string

	// The type of key to use when generating
	// certificates
	KeyType acme.KeyType

	// The storage creator; use StorageFor() to get a guaranteed
	// non-nil Storage instance. Note, Caddy may call this frequently
	// so implementors are encouraged to cache any heavy instantiations.
	StorageProvider string

	// The state needed to operate on-demand TLS
	OnDemandState OnDemandState

	// Add the must staple TLS extension to the CSR generated by lego/acme
	MustStaple bool

	// The list of protocols to choose from for Application Layer
	// Protocol Negotation (ALPN).
	ALPN []string

	tlsConfig *tls.Config // the final tls.Config created by calling build()
}

// OnDemandState contains some state relevant for providing
// on-demand TLS.
type OnDemandState struct {
	// The number of certificates that have been issued on-demand
	// by this config. It is only safe to modify this count atomically.
	// If it reaches MaxObtain, on-demand issuances must fail.
	ObtainedCount int32

	// Set from max_certs in tls config, it specifies the
	// maximum number of certificates that can be issued.
	MaxObtain int32
}

// ObtainCert obtains a certificate for name using c, as long
// as a certificate does not already exist in storage for that
// name. The name must qualify and c must be flagged as Managed.
// This function is a no-op if storage already has a certificate
// for name.
//
// It only obtains and stores certificates (and their keys),
// it does not load them into memory. If allowPrompts is true,
// the user may be shown a prompt.
func (c *Config) ObtainCert(name string, allowPrompts bool) error {
	if !c.Managed || !HostQualifies(name) {
		return nil
	}

	storage, err := c.StorageFor(c.CAUrl)
	if err != nil {
		return err
	}
	siteExists, err := storage.SiteExists(name)
	if err != nil {
		return err
	}
	if siteExists {
		return nil
	}
	if c.ACMEEmail == "" {
		c.ACMEEmail = getEmail(storage, allowPrompts)
	}

	client, err := newACMEClient(c, allowPrompts)
	if err != nil {
		return err
	}
	return client.Obtain(name)
}

// RenewCert renews the certificate for name using c. It stows the
// renewed certificate and its assets in storage if successful.
func (c *Config) RenewCert(name string, allowPrompts bool) error {
	client, err := newACMEClient(c, allowPrompts)
	if err != nil {
		return err
	}
	return client.Renew(name)
}

// StorageFor obtains a TLS Storage instance for the given CA URL which should
// be unique for every different ACME CA. If a StorageCreator is set on this
// Config, it will be used. Otherwise the default file storage implementation
// is used. When the error is nil, this is guaranteed to return a non-nil
// Storage instance.
func (c *Config) StorageFor(caURL string) (Storage, error) {
	// Validate CA URL
	if caURL == "" {
		caURL = DefaultCAUrl
	}
	if caURL == "" {
		return nil, fmt.Errorf("cannot create storage without CA URL")
	}
	caURL = strings.ToLower(caURL)

	// scheme required or host will be parsed as path (as of Go 1.6)
	if !strings.Contains(caURL, "://") {
		caURL = "https://" + caURL
	}

	u, err := url.Parse(caURL)
	if err != nil {
		return nil, fmt.Errorf("%s: unable to parse CA URL: %v", caURL, err)
	}

	if u.Host == "" {
		return nil, fmt.Errorf("%s: no host in CA URL", caURL)
	}

	// Create the storage based on the URL
	var s Storage
	if c.StorageProvider == "" {
		c.StorageProvider = "file"
	}

	creator, ok := storageProviders[c.StorageProvider]
	if !ok {
		return nil, fmt.Errorf("%s: Unknown storage: %v", caURL, c.StorageProvider)
	}

	s, err = creator(u)
	if err != nil {
		return nil, fmt.Errorf("%s: unable to create custom storage '%v': %v", caURL, c.StorageProvider, err)
	}

	return s, nil
}

func (cfg *Config) build() error {
	tlsConfig, err := cfg.convertToStandardTLSConfig()
	if err != nil {
		return err
	}
<<<<<<< HEAD
	tlsConfig.GetCertificate = cfg.GetCertificate
	cfg.tlsConfig = tlsConfig
=======

	if config != nil {
		cfg.tlsConfig = config
		cfg.tlsConfig.GetCertificate = group.GetCertificate
	}

>>>>>>> 4b877eeb
	return nil

}

func (cfg *Config) convertToStandardTLSConfig() (*tls.Config, error) {
	config := new(tls.Config)

	if !cfg.Enabled {
		return nil, nil
	}

	ciphersAdded := make(map[uint16]struct{})
	curvesAdded := make(map[tls.CurveID]struct{})

	// Add cipher suites
	for _, ciph := range cfg.Ciphers {
		if _, ok := ciphersAdded[ciph]; !ok {
			ciphersAdded[ciph] = struct{}{}
			config.CipherSuites = append(config.CipherSuites, ciph)
		}
	}

	config.PreferServerCipherSuites = cfg.PreferServerCipherSuites

	// Add curve preferences
	for _, curv := range cfg.CurvePreferences {
		if _, ok := curvesAdded[curv]; !ok {
			curvesAdded[curv] = struct{}{}
			config.CurvePreferences = append(config.CurvePreferences, curv)
		}
	}

	config.MinVersion = cfg.ProtocolMinVersion
	config.MaxVersion = cfg.ProtocolMaxVersion
	config.ClientAuth = cfg.ClientAuth
	config.NextProtos = cfg.ALPN

	// Set up client authentication if enabled
	if config.ClientAuth != tls.NoClientCert {
		pool := x509.NewCertPool()
		clientCertsAdded := make(map[string]struct{})

		for _, caFile := range cfg.ClientCerts {
			// don't add cert to pool more than once
			if _, ok := clientCertsAdded[caFile]; ok {
				continue
			}
			clientCertsAdded[caFile] = struct{}{}

			// Any client with a certificate from this CA will be allowed to connect
			caCrt, err := ioutil.ReadFile(caFile)
			if err != nil {
				return nil, err
			}

			if !pool.AppendCertsFromPEM(caCrt) {
				return nil, fmt.Errorf("error loading client certificate '%s': no certificates were successfully parsed", caFile)
			}
		}

		config.ClientCAs = pool
	}

	// Default cipher suites
	if len(config.CipherSuites) == 0 {
		config.CipherSuites = defaultCiphers
	}

	// For security, ensure TLS_FALLBACK_SCSV is always included first
	if len(config.CipherSuites) == 0 || config.CipherSuites[0] != tls.TLS_FALLBACK_SCSV {
		config.CipherSuites = append([]uint16{tls.TLS_FALLBACK_SCSV}, config.CipherSuites...)
	}

	return config, nil
}

// MakeTLSConfig makes a tls.Config from configs. The returned
// tls.Config is programmed to load the matching caddytls.Config
// based on the hostname in SNI, but that's all.
func MakeTLSConfig(configs []*Config) (*tls.Config, error) {
	if len(configs) == 0 {
		return nil, nil
	}

	configMap := make(configGroup)

	for i, cfg := range configs {
		if cfg == nil {
			// avoid nil pointer dereference below this loop
			configs[i] = new(Config)
			continue
		}

		// can't serve TLS and non-TLS on same port
		if i > 0 && cfg.Enabled != configs[i-1].Enabled {
			thisConfProto, lastConfProto := "not TLS", "not TLS"
			if cfg.Enabled {
				thisConfProto = "TLS"
			}
			if configs[i-1].Enabled {
				lastConfProto = "TLS"
			}
			return nil, fmt.Errorf("cannot multiplex %s (%s) and %s (%s) on same listener",
				configs[i-1].Hostname, lastConfProto, cfg.Hostname, thisConfProto)
		}

		// convert each caddytls.Config into a tls.Config
		if err := cfg.build(); err != nil {
			return nil, err
		}

		// Key this config by its hostname (overwriting
		// configs with the same hostname pattern); during
		// TLS handshakes, configs are loaded based on
		// the hostname pattern, according to client's SNI.
		configMap[cfg.Hostname] = cfg
	}

	// Is TLS disabled? By now, we know that all
	// configs agree whether it is or not, so we
	// can just look at the first one. If so,
	// we're done here.
	if len(configs) == 0 || !configs[0].Enabled {
		return nil, nil
	}

	return &tls.Config{
		GetConfigForClient: configMap.GetConfigForClient,
	}, nil
}

func HasTLSEnabled(configs []*Config) bool {
	for _, config := range configs {
		if config.Enabled {
			return true
		}
	}

	return false
}

// ConfigGetter gets a Config keyed by key.
type ConfigGetter func(c *caddy.Controller) *Config

var configGetters = make(map[string]ConfigGetter)

// RegisterConfigGetter registers fn as the way to get a
// Config for server type serverType.
func RegisterConfigGetter(serverType string, fn ConfigGetter) {
	configGetters[serverType] = fn
}

// SetDefaultTLSParams sets the default TLS cipher suites, protocol versions,
// and server preferences of a server.Config if they were not previously set
// (it does not overwrite; only fills in missing values).
func SetDefaultTLSParams(config *Config) {
	// If no ciphers provided, use default list
	if len(config.Ciphers) == 0 {
		config.Ciphers = defaultCiphers
	}

	// Not a cipher suite, but still important for mitigating protocol downgrade attacks
	// (prepend since having it at end breaks http2 due to non-h2-approved suites before it)
	config.Ciphers = append([]uint16{tls.TLS_FALLBACK_SCSV}, config.Ciphers...)

	// If no curves provided, use default list
	if len(config.CurvePreferences) == 0 {
		config.CurvePreferences = defaultCurves
	}

	// Set default protocol min and max versions - must balance compatibility and security
	if config.ProtocolMinVersion == 0 {
		config.ProtocolMinVersion = tls.VersionTLS11
	}
	if config.ProtocolMaxVersion == 0 {
		config.ProtocolMaxVersion = tls.VersionTLS12
	}

	// Prefer server cipher suites
	config.PreferServerCipherSuites = true
}

// Map of supported key types
var supportedKeyTypes = map[string]acme.KeyType{
	"P384":    acme.EC384,
	"P256":    acme.EC256,
	"RSA8192": acme.RSA8192,
	"RSA4096": acme.RSA4096,
	"RSA2048": acme.RSA2048,
}

// Map of supported protocols.
// HTTP/2 only supports TLS 1.2 and higher.
var supportedProtocols = map[string]uint16{
	"tls1.0": tls.VersionTLS10,
	"tls1.1": tls.VersionTLS11,
	"tls1.2": tls.VersionTLS12,
}

// Map of supported ciphers, used only for parsing config.
//
// Note that, at time of writing, HTTP/2 blacklists 276 cipher suites,
// including all but four of the suites below (the four GCM suites).
// See https://http2.github.io/http2-spec/#BadCipherSuites
//
// TLS_FALLBACK_SCSV is not in this list because we manually ensure
// it is always added (even though it is not technically a cipher suite).
//
// This map, like any map, is NOT ORDERED. Do not range over this map.
var supportedCiphersMap = map[string]uint16{
	"ECDHE-RSA-AES256-GCM-SHA384":        tls.TLS_ECDHE_RSA_WITH_AES_256_GCM_SHA384,
	"ECDHE-ECDSA-AES256-GCM-SHA384":      tls.TLS_ECDHE_ECDSA_WITH_AES_256_GCM_SHA384,
	"ECDHE-RSA-AES128-GCM-SHA256":        tls.TLS_ECDHE_RSA_WITH_AES_128_GCM_SHA256,
	"ECDHE-ECDSA-AES128-GCM-SHA256":      tls.TLS_ECDHE_ECDSA_WITH_AES_128_GCM_SHA256,
	"ECDHE-RSA-WITH-CHACHA20-POLY1305":   tls.TLS_ECDHE_RSA_WITH_CHACHA20_POLY1305,
	"ECDHE-ECDSA-WITH-CHACHA20-POLY1305": tls.TLS_ECDHE_ECDSA_WITH_CHACHA20_POLY1305,
	"ECDHE-RSA-AES128-CBC-SHA":           tls.TLS_ECDHE_RSA_WITH_AES_128_CBC_SHA,
	"ECDHE-RSA-AES256-CBC-SHA":           tls.TLS_ECDHE_RSA_WITH_AES_256_CBC_SHA,
	"ECDHE-ECDSA-AES256-CBC-SHA":         tls.TLS_ECDHE_ECDSA_WITH_AES_256_CBC_SHA,
	"ECDHE-ECDSA-AES128-CBC-SHA":         tls.TLS_ECDHE_ECDSA_WITH_AES_128_CBC_SHA,
	"RSA-AES128-CBC-SHA":                 tls.TLS_RSA_WITH_AES_128_CBC_SHA,
	"RSA-AES256-CBC-SHA":                 tls.TLS_RSA_WITH_AES_256_CBC_SHA,
	"ECDHE-RSA-3DES-EDE-CBC-SHA":         tls.TLS_ECDHE_RSA_WITH_3DES_EDE_CBC_SHA,
	"RSA-3DES-EDE-CBC-SHA":               tls.TLS_RSA_WITH_3DES_EDE_CBC_SHA,
}

// List of all the ciphers we want to use by default
var defaultCiphers = []uint16{
	tls.TLS_ECDHE_ECDSA_WITH_AES_256_GCM_SHA384,
	tls.TLS_ECDHE_RSA_WITH_AES_256_GCM_SHA384,
	tls.TLS_ECDHE_ECDSA_WITH_AES_128_GCM_SHA256,
	tls.TLS_ECDHE_RSA_WITH_AES_128_GCM_SHA256,
	tls.TLS_ECDHE_ECDSA_WITH_CHACHA20_POLY1305,
	tls.TLS_ECDHE_RSA_WITH_CHACHA20_POLY1305,
	tls.TLS_ECDHE_RSA_WITH_AES_256_CBC_SHA,
	tls.TLS_ECDHE_RSA_WITH_AES_128_CBC_SHA,
	tls.TLS_ECDHE_ECDSA_WITH_AES_256_CBC_SHA,
	tls.TLS_ECDHE_ECDSA_WITH_AES_128_CBC_SHA,
	tls.TLS_RSA_WITH_AES_256_CBC_SHA,
	tls.TLS_RSA_WITH_AES_128_CBC_SHA,
}

// Map of supported curves
// https://golang.org/pkg/crypto/tls/#CurveID
var supportedCurvesMap = map[string]tls.CurveID{
	"X25519": tls.X25519,
	"P256":   tls.CurveP256,
	"P384":   tls.CurveP384,
	"P521":   tls.CurveP521,
}

// List of all the curves we want to use by default
//
// This list should only include curves which are fast by design (e.g. X25519)
// and those for which an optimized assembly implementation exists (e.g. P256).
// The latter ones can be found here: https://github.com/golang/go/tree/master/src/crypto/elliptic
var defaultCurves = []tls.CurveID{
	tls.X25519,
	tls.CurveP256,
}

const (
	// HTTPChallengePort is the officially designated port for
	// the HTTP challenge.
	HTTPChallengePort = "80"

	// TLSSNIChallengePort is the officially designated port for
	// the TLS-SNI challenge.
	TLSSNIChallengePort = "443"

	// DefaultHTTPAlternatePort is the port on which the ACME
	// client will open a listener and solve the HTTP challenge.
	// If this alternate port is used instead of the default
	// port, then whatever is listening on the default port must
	// be capable of proxying or forwarding the request to this
	// alternate port.
	DefaultHTTPAlternatePort = "5033"
)<|MERGE_RESOLUTION|>--- conflicted
+++ resolved
@@ -113,7 +113,7 @@
 	// Protocol Negotation (ALPN).
 	ALPN []string
 
-	tlsConfig *tls.Config // the final tls.Config created by calling build()
+	tlsConfig *tls.Config // the final tls.Config created with buildStandardTLSConfig()
 }
 
 // OnDemandState contains some state relevant for providing
@@ -223,37 +223,20 @@
 	return s, nil
 }
 
-func (cfg *Config) build() error {
-	tlsConfig, err := cfg.convertToStandardTLSConfig()
-	if err != nil {
-		return err
-	}
-<<<<<<< HEAD
-	tlsConfig.GetCertificate = cfg.GetCertificate
-	cfg.tlsConfig = tlsConfig
-=======
-
-	if config != nil {
-		cfg.tlsConfig = config
-		cfg.tlsConfig.GetCertificate = group.GetCertificate
-	}
-
->>>>>>> 4b877eeb
-	return nil
-
-}
-
-func (cfg *Config) convertToStandardTLSConfig() (*tls.Config, error) {
+// buildStandardTLSConfig converts cfg (*caddytls.Config) to a *tls.Config
+// and stores it in cfg so it can be used in servers. If TLS is disabled,
+// no tls.Config is created.
+func (cfg *Config) buildStandardTLSConfig() error {
+	if !cfg.Enabled {
+		return nil
+	}
+
 	config := new(tls.Config)
-
-	if !cfg.Enabled {
-		return nil, nil
-	}
 
 	ciphersAdded := make(map[uint16]struct{})
 	curvesAdded := make(map[tls.CurveID]struct{})
 
-	// Add cipher suites
+	// add cipher suites
 	for _, ciph := range cfg.Ciphers {
 		if _, ok := ciphersAdded[ciph]; !ok {
 			ciphersAdded[ciph] = struct{}{}
@@ -263,7 +246,7 @@
 
 	config.PreferServerCipherSuites = cfg.PreferServerCipherSuites
 
-	// Add curve preferences
+	// add curve preferences
 	for _, curv := range cfg.CurvePreferences {
 		if _, ok := curvesAdded[curv]; !ok {
 			curvesAdded[curv] = struct{}{}
@@ -275,8 +258,9 @@
 	config.MaxVersion = cfg.ProtocolMaxVersion
 	config.ClientAuth = cfg.ClientAuth
 	config.NextProtos = cfg.ALPN
-
-	// Set up client authentication if enabled
+	config.GetCertificate = cfg.GetCertificate
+
+	// set up client authentication if enabled
 	if config.ClientAuth != tls.NoClientCert {
 		pool := x509.NewCertPool()
 		clientCertsAdded := make(map[string]struct{})
@@ -291,28 +275,31 @@
 			// Any client with a certificate from this CA will be allowed to connect
 			caCrt, err := ioutil.ReadFile(caFile)
 			if err != nil {
-				return nil, err
+				return err
 			}
 
 			if !pool.AppendCertsFromPEM(caCrt) {
-				return nil, fmt.Errorf("error loading client certificate '%s': no certificates were successfully parsed", caFile)
+				return fmt.Errorf("error loading client certificate '%s': no certificates were successfully parsed", caFile)
 			}
 		}
 
 		config.ClientCAs = pool
 	}
 
-	// Default cipher suites
+	// default cipher suites
 	if len(config.CipherSuites) == 0 {
 		config.CipherSuites = defaultCiphers
 	}
 
-	// For security, ensure TLS_FALLBACK_SCSV is always included first
+	// for security, ensure TLS_FALLBACK_SCSV is always included first
 	if len(config.CipherSuites) == 0 || config.CipherSuites[0] != tls.TLS_FALLBACK_SCSV {
 		config.CipherSuites = append([]uint16{tls.TLS_FALLBACK_SCSV}, config.CipherSuites...)
 	}
 
-	return config, nil
+	// store the resulting new tls.Config
+	cfg.tlsConfig = config
+
+	return nil
 }
 
 // MakeTLSConfig makes a tls.Config from configs. The returned
@@ -346,7 +333,7 @@
 		}
 
 		// convert each caddytls.Config into a tls.Config
-		if err := cfg.build(); err != nil {
+		if err := cfg.buildStandardTLSConfig(); err != nil {
 			return nil, err
 		}
 
@@ -368,16 +355,6 @@
 	return &tls.Config{
 		GetConfigForClient: configMap.GetConfigForClient,
 	}, nil
-}
-
-func HasTLSEnabled(configs []*Config) bool {
-	for _, config := range configs {
-		if config.Enabled {
-			return true
-		}
-	}
-
-	return false
 }
 
 // ConfigGetter gets a Config keyed by key.
