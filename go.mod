module github.com/caddyserver/caddy/v2

go 1.21

toolchain go1.21.4

require (
	github.com/BurntSushi/toml v1.3.2
	github.com/Masterminds/sprig/v3 v3.2.3
	github.com/alecthomas/chroma/v2 v2.13.0
	github.com/aryann/difflib v0.0.0-20210328193216-ff5ff6dc229b
	github.com/caddyserver/certmagic v0.20.0
	github.com/dustin/go-humanize v1.0.1
	github.com/go-chi/chi/v5 v5.0.10
	github.com/google/cel-go v0.20.0
	github.com/google/uuid v1.3.1
	github.com/klauspost/compress v1.17.0
	github.com/klauspost/cpuid/v2 v2.2.5
	github.com/mholt/acmez v1.2.0
	github.com/prometheus/client_golang v1.18.0
	github.com/quic-go/quic-go v0.42.0
	github.com/smallstep/certificates v0.25.0
	github.com/smallstep/nosql v0.6.0
	github.com/smallstep/truststore v0.12.1
	github.com/spf13/cobra v1.8.0
	github.com/spf13/pflag v1.0.5
	github.com/stretchr/testify v1.8.4
	github.com/tailscale/tscert v0.0.0-20230806124524-28a91b69a046
	github.com/yuin/goldmark v1.5.6
	github.com/yuin/goldmark-highlighting/v2 v2.0.0-20230729083705-37449abec8cc
	go.opentelemetry.io/contrib/instrumentation/net/http/otelhttp v0.46.1
	go.opentelemetry.io/contrib/propagators/autoprop v0.42.0
	go.opentelemetry.io/otel v1.21.0
	go.opentelemetry.io/otel/exporters/otlp/otlptrace/otlptracegrpc v1.21.0
	go.opentelemetry.io/otel/sdk v1.21.0
	go.uber.org/automaxprocs v1.5.3
	go.uber.org/zap v1.26.0
	go.uber.org/zap/exp v0.2.0
	golang.org/x/crypto v0.20.0
	golang.org/x/exp v0.0.0-20231214170342-aacd6d4b4611
	golang.org/x/net v0.21.0
	golang.org/x/sync v0.5.0
	golang.org/x/term v0.17.0
<<<<<<< HEAD
=======
	golang.org/x/time v0.5.0
>>>>>>> d1325842
	gopkg.in/natefinch/lumberjack.v2 v2.2.1
	gopkg.in/yaml.v3 v3.0.1
)

require (
	cloud.google.com/go/iam v1.1.2 // indirect
	github.com/Microsoft/go-winio v0.6.0 // indirect
	github.com/antlr4-go/antlr/v4 v4.13.0 // indirect
	github.com/davecgh/go-spew v1.1.1 // indirect
	github.com/fxamacker/cbor/v2 v2.5.0 // indirect
	github.com/golang/glog v1.1.2 // indirect
	github.com/google/certificate-transparency-go v1.1.8-0.20240110162603-74a5dd331745 // indirect
	github.com/google/go-tpm v0.9.0 // indirect
	github.com/google/go-tspi v0.3.0 // indirect
	github.com/google/pprof v0.0.0-20231212022811-ec68065c825e // indirect
	github.com/grpc-ecosystem/grpc-gateway/v2 v2.18.0 // indirect
	github.com/matttproud/golang_protobuf_extensions/v2 v2.0.0 // indirect
	github.com/onsi/ginkgo/v2 v2.13.2 // indirect
	github.com/pmezard/go-difflib v1.0.0 // indirect
	github.com/quic-go/qpack v0.4.0 // indirect
	github.com/smallstep/go-attestation v0.4.4-0.20230627102604-cf579e53cbd2 // indirect
	github.com/x448/float16 v0.8.4 // indirect
	github.com/zeebo/blake3 v0.2.3 // indirect
	go.opentelemetry.io/contrib/propagators/aws v1.17.0 // indirect
	go.opentelemetry.io/contrib/propagators/b3 v1.17.0 // indirect
	go.opentelemetry.io/contrib/propagators/jaeger v1.17.0 // indirect
	go.opentelemetry.io/contrib/propagators/ot v1.17.0 // indirect
	go.uber.org/mock v0.4.0 // indirect
	google.golang.org/genproto/googleapis/api v0.0.0-20231120223509-83a465c0220f // indirect
	google.golang.org/genproto/googleapis/rpc v0.0.0-20231127180814-3a041ad873d4 // indirect
)

require (
	filippo.io/edwards25519 v1.0.0 // indirect
	github.com/AndreasBriese/bbloom v0.0.0-20190825152654-46b345b51c96 // indirect
	github.com/Masterminds/goutils v1.1.1 // indirect
	github.com/Masterminds/semver/v3 v3.2.0 // indirect
	github.com/beorn7/perks v1.0.1 // indirect
	github.com/cenkalti/backoff/v4 v4.2.1 // indirect
	github.com/cespare/xxhash v1.1.0 // indirect
	github.com/cespare/xxhash/v2 v2.2.0 // indirect
	github.com/chzyer/readline v1.5.1 // indirect
	github.com/cpuguy83/go-md2man/v2 v2.0.3 // indirect
	github.com/dgraph-io/badger v1.6.2 // indirect
	github.com/dgraph-io/badger/v2 v2.2007.4 // indirect
	github.com/dgraph-io/ristretto v0.1.0 // indirect
	github.com/dgryski/go-farm v0.0.0-20200201041132-a6ae2369ad13 // indirect
	github.com/dlclark/regexp2 v1.11.0 // indirect
	github.com/felixge/httpsnoop v1.0.4 // indirect
	github.com/go-kit/kit v0.10.0 // indirect
	github.com/go-logfmt/logfmt v0.5.1 // indirect
	github.com/go-logr/logr v1.3.0 // indirect
	github.com/go-logr/stdr v1.2.2 // indirect
	github.com/go-sql-driver/mysql v1.7.1 // indirect
	github.com/go-task/slim-sprig v0.0.0-20230315185526-52ccab3ef572 // indirect
	github.com/golang/protobuf v1.5.3 // indirect
	github.com/golang/snappy v0.0.4 // indirect
	github.com/huandu/xstrings v1.3.3 // indirect
	github.com/imdario/mergo v0.3.12 // indirect
	github.com/inconshreveable/mousetrap v1.1.0 // indirect
	github.com/jackc/chunkreader/v2 v2.0.1 // indirect
	github.com/jackc/pgconn v1.14.3 // indirect
	github.com/jackc/pgio v1.0.0 // indirect
	github.com/jackc/pgpassfile v1.0.0 // indirect
	github.com/jackc/pgproto3/v2 v2.3.3 // indirect
	github.com/jackc/pgservicefile v0.0.0-20221227161230-091c0ba34f0a // indirect
	github.com/jackc/pgtype v1.14.0 // indirect
	github.com/jackc/pgx/v4 v4.18.2 // indirect
	github.com/libdns/libdns v0.2.1 // indirect
	github.com/manifoldco/promptui v0.9.0 // indirect
	github.com/mattn/go-colorable v0.1.8 // indirect
	github.com/mattn/go-isatty v0.0.16 // indirect
	github.com/mgutz/ansi v0.0.0-20200706080929-d51e80ef957d // indirect
	github.com/micromdm/scep/v2 v2.1.0 // indirect
	github.com/miekg/dns v1.1.55 // indirect
	github.com/mitchellh/copystructure v1.2.0 // indirect
	github.com/mitchellh/go-ps v1.0.0 // indirect
	github.com/mitchellh/reflectwalk v1.0.2 // indirect
	github.com/pires/go-proxyproto v0.7.0
	github.com/pkg/errors v0.9.1 // indirect
	github.com/prometheus/client_model v0.5.0 // indirect
	github.com/prometheus/common v0.45.0 // indirect
	github.com/prometheus/procfs v0.12.0 // indirect
	github.com/rs/xid v1.5.0 // indirect
	github.com/russross/blackfriday/v2 v2.1.0 // indirect
	github.com/shopspring/decimal v1.2.0 // indirect
	github.com/shurcooL/sanitized_anchor_name v1.0.0 // indirect
	github.com/sirupsen/logrus v1.9.3 // indirect
	github.com/slackhq/nebula v1.6.1 // indirect
	github.com/spf13/cast v1.4.1 // indirect
	github.com/stoewer/go-strcase v1.2.0 // indirect
	github.com/urfave/cli v1.22.14 // indirect
	go.etcd.io/bbolt v1.3.8 // indirect
	go.mozilla.org/pkcs7 v0.0.0-20210826202110-33d05740a352 // indirect
	go.opentelemetry.io/otel/exporters/otlp/otlptrace v1.21.0 // indirect
	go.opentelemetry.io/otel/metric v1.21.0 // indirect
	go.opentelemetry.io/otel/trace v1.21.0
	go.opentelemetry.io/proto/otlp v1.0.0 // indirect
	go.step.sm/cli-utils v0.8.0 // indirect
	go.step.sm/crypto v0.35.1
	go.step.sm/linkedca v0.20.1 // indirect
	go.uber.org/multierr v1.11.0 // indirect
	golang.org/x/mod v0.14.0 // indirect
	golang.org/x/sys v0.17.0
	golang.org/x/text v0.14.0 // indirect
	golang.org/x/tools v0.16.1 // indirect
	google.golang.org/grpc v1.60.1 // indirect
	google.golang.org/protobuf v1.33.0 // indirect
	gopkg.in/square/go-jose.v2 v2.6.0 // indirect
	howett.net/plist v1.0.0 // indirect
)<|MERGE_RESOLUTION|>--- conflicted
+++ resolved
@@ -41,10 +41,7 @@
 	golang.org/x/net v0.21.0
 	golang.org/x/sync v0.5.0
 	golang.org/x/term v0.17.0
-<<<<<<< HEAD
-=======
 	golang.org/x/time v0.5.0
->>>>>>> d1325842
 	gopkg.in/natefinch/lumberjack.v2 v2.2.1
 	gopkg.in/yaml.v3 v3.0.1
 )
