--- conflicted
+++ resolved
@@ -200,11 +200,6 @@
 		Path:   h.HealthChecks.Active.Path,
 	}
 
-<<<<<<< HEAD
-	// attach dialing information to this request - TODO: use caddy.Context's context
-	// so it can be canceled on config reload
-	ctx := context.Background()
-=======
 	// adjust the port, if configured to be different
 	if h.HealthChecks.Active.Port != 0 {
 		portStr := strconv.Itoa(h.HealthChecks.Active.Port)
@@ -217,7 +212,6 @@
 
 	// attach dialing information to this request
 	ctx := h.ctx.Context
->>>>>>> 24f34780
 	ctx = context.WithValue(ctx, caddy.ReplacerCtxKey, caddy.NewReplacer())
 	ctx = context.WithValue(ctx, caddyhttp.VarsCtxKey, map[string]interface{}{
 		dialInfoVarKey: dialInfo,
