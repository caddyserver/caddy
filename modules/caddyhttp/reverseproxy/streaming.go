// Copyright 2015 Matthew Holt and The Caddy Authors
//
// Licensed under the Apache License, Version 2.0 (the "License");
// you may not use this file except in compliance with the License.
// You may obtain a copy of the License at
//
//     http://www.apache.org/licenses/LICENSE-2.0
//
// Unless required by applicable law or agreed to in writing, software
// distributed under the License is distributed on an "AS IS" BASIS,
// WITHOUT WARRANTIES OR CONDITIONS OF ANY KIND, either express or implied.
// See the License for the specific language governing permissions and
// limitations under the License.

// Most of the code in this file was initially borrowed from the Go
// standard library and modified; It had this copyright notice:
// Copyright 2011 The Go Authors

package reverseproxy

import (
	"bufio"
	"context"
	"errors"
	"fmt"
	"io"
	weakrand "math/rand"
	"mime"
	"net/http"
	"sync"
	"time"
	"unsafe"

	"go.uber.org/zap"
	"go.uber.org/zap/zapcore"
	"golang.org/x/net/http/httpguts"

	"github.com/caddyserver/caddy/v2/modules/caddyhttp"
)

type h2ReadWriteCloser struct {
	io.ReadCloser
	http.ResponseWriter
}

func (rwc h2ReadWriteCloser) Write(p []byte) (n int, err error) {
	n, err = rwc.ResponseWriter.Write(p)
	if err != nil {
		return 0, err
	}

	err = http.NewResponseController(rwc.ResponseWriter).Flush()
	if err != nil {
		return 0, err
	}
	return n, nil
}

func (h *Handler) handleUpgradeResponse(logger *zap.Logger, wg *sync.WaitGroup, rw http.ResponseWriter, req *http.Request, res *http.Response) {
	reqUpType := upgradeType(req.Header)
	resUpType := upgradeType(res.Header)

	// Taken from https://github.com/golang/go/commit/5c489514bc5e61ad9b5b07bd7d8ec65d66a0512a
	// We know reqUpType is ASCII, it's checked by the caller.
	if !asciiIsPrint(resUpType) {
		if c := logger.Check(zapcore.DebugLevel, "backend tried to switch to invalid protocol"); c != nil {
			c.Write(zap.String("backend_upgrade", resUpType))
		}
		return
	}
	if !asciiEqualFold(reqUpType, resUpType) {
		if c := logger.Check(zapcore.DebugLevel, "backend tried to switch to unexpected protocol via Upgrade header"); c != nil {
			c.Write(
				zap.String("backend_upgrade", resUpType),
				zap.String("requested_upgrade", reqUpType),
			)
		}
		return
	}

	backConn, ok := res.Body.(io.ReadWriteCloser)
	if !ok {
		logger.Error("internal error: 101 switching protocols response with non-writable body")
		return
	}

	// write header first, response headers should not be counted in size
	// like the rest of handler chain.
	copyHeader(rw.Header(), res.Header)
<<<<<<< HEAD
=======
	normalizeWebsocketHeaders(rw.Header())
	rw.WriteHeader(res.StatusCode)
>>>>>>> 1d106fa1

	var (
		conn io.ReadWriteCloser
		brw  *bufio.ReadWriter
	)
	// websocket over http2, assuming backend doesn't support this, the request will be modified to http1.1 upgrade
	// TODO: once we can reliably detect backend support this, it can be removed for those backends
	if body, ok := caddyhttp.GetVar(req.Context(), "h2_websocket_body").(io.ReadCloser); ok {
		req.Body = body
		rw.Header().Del("Upgrade")
		rw.Header().Del("Connection")
		delete(rw.Header(), "Sec-WebSocket-Accept")
		rw.WriteHeader(http.StatusOK)

		flushErr := http.NewResponseController(rw).Flush()
		if flushErr != nil {
			h.logger.Error("failed to flush http2 websocket response", zap.Error(flushErr))
			return
		}
		conn = h2ReadWriteCloser{req.Body, rw}
		// bufio is not needed, use minimal buffer
		brw = bufio.NewReadWriter(bufio.NewReaderSize(conn, 1), bufio.NewWriterSize(conn, 1))
	} else {
		rw.WriteHeader(res.StatusCode)

<<<<<<< HEAD
		logger.Debug("upgrading connection")

		var hijackErr error
		//nolint:bodyclose
		conn, brw, hijackErr = http.NewResponseController(rw).Hijack()
		if errors.Is(hijackErr, http.ErrNotSupported) {
			h.logger.Error("can't switch protocols using non-Hijacker ResponseWriter", zap.String("type", fmt.Sprintf("%T", rw)))
			return
		}

		if hijackErr != nil {
			h.logger.Error("hijack failed on protocol switch", zap.Error(hijackErr))
			return
		}
=======
	//nolint:bodyclose
	conn, brw, hijackErr := http.NewResponseController(rw).Hijack()
	if errors.Is(hijackErr, http.ErrNotSupported) {
		if c := logger.Check(zapcore.ErrorLevel, "can't switch protocols using non-Hijacker ResponseWriter"); c != nil {
			c.Write(zap.String("type", fmt.Sprintf("%T", rw)))
		}
		return
	}

	if hijackErr != nil {
		if c := logger.Check(zapcore.ErrorLevel, "hijack failed on protocol switch"); c != nil {
			c.Write(zap.Error(hijackErr))
		}
		return
>>>>>>> 1d106fa1
	}

	// adopted from https://github.com/golang/go/commit/8bcf2834afdf6a1f7937390903a41518715ef6f5
	backConnCloseCh := make(chan struct{})
	go func() {
		// Ensure that the cancelation of a request closes the backend.
		// See issue https://golang.org/issue/35559.
		select {
		case <-req.Context().Done():
		case <-backConnCloseCh:
		}
		backConn.Close()
	}()
	defer close(backConnCloseCh)

	start := time.Now()
	defer func() {
		conn.Close()
		if c := logger.Check(zapcore.DebugLevel, "connection closed"); c != nil {
			c.Write(zap.Duration("duration", time.Since(start)))
		}
	}()

	if err := brw.Flush(); err != nil {
		if c := logger.Check(zapcore.DebugLevel, "response flush"); c != nil {
			c.Write(zap.Error(err))
		}
		return
	}

	// There may be buffered data in the *bufio.Reader
	// see: https://github.com/caddyserver/caddy/issues/6273
	if buffered := brw.Reader.Buffered(); buffered > 0 {
		data, _ := brw.Peek(buffered)
		_, err := backConn.Write(data)
		if err != nil {
			if c := logger.Check(zapcore.DebugLevel, "backConn write failed"); c != nil {
				c.Write(zap.Error(err))
			}
			return
		}
	}

	// Ensure the hijacked client connection, and the new connection established
	// with the backend, are both closed in the event of a server shutdown. This
	// is done by registering them. We also try to gracefully close connections
	// we recognize as websockets.
	// We need to make sure the client connection messages (i.e. to upstream)
	// are masked, so we need to know whether the connection is considered the
	// server or the client side of the proxy.
	gracefulClose := func(conn io.ReadWriteCloser, isClient bool) func() error {
		if isWebsocket(req) {
			return func() error {
				return writeCloseControl(conn, isClient)
			}
		}
		return nil
	}
	deleteFrontConn := h.registerConnection(conn, gracefulClose(conn, false))
	deleteBackConn := h.registerConnection(backConn, gracefulClose(backConn, true))
	defer deleteFrontConn()
	defer deleteBackConn()

	spc := switchProtocolCopier{user: conn, backend: backConn, wg: wg}

	// setup the timeout if requested
	var timeoutc <-chan time.Time
	if h.StreamTimeout > 0 {
		timer := time.NewTimer(time.Duration(h.StreamTimeout))
		defer timer.Stop()
		timeoutc = timer.C
	}

	errc := make(chan error, 1)
	wg.Add(2)
	go spc.copyToBackend(errc)
	go spc.copyFromBackend(errc)
	select {
	case err := <-errc:
		if c := logger.Check(zapcore.DebugLevel, "streaming error"); c != nil {
			c.Write(zap.Error(err))
		}
	case time := <-timeoutc:
		if c := logger.Check(zapcore.DebugLevel, "stream timed out"); c != nil {
			c.Write(zap.Time("timeout", time))
		}
	}
}

// flushInterval returns the p.FlushInterval value, conditionally
// overriding its value for a specific request/response.
func (h Handler) flushInterval(req *http.Request, res *http.Response) time.Duration {
	resCTHeader := res.Header.Get("Content-Type")
	resCT, _, err := mime.ParseMediaType(resCTHeader)

	// For Server-Sent Events responses, flush immediately.
	// The MIME type is defined in https://www.w3.org/TR/eventsource/#text-event-stream
	if err == nil && resCT == "text/event-stream" {
		return -1 // negative means immediately
	}

	// We might have the case of streaming for which Content-Length might be unset.
	if res.ContentLength == -1 {
		return -1
	}

	// for h2 and h2c upstream streaming data to client (issues #3556 and #3606)
	if h.isBidirectionalStream(req, res) {
		return -1
	}

	return time.Duration(h.FlushInterval)
}

// isBidirectionalStream returns whether we should work in bi-directional stream mode.
//
// See https://github.com/caddyserver/caddy/pull/3620 for discussion of nuances.
func (h Handler) isBidirectionalStream(req *http.Request, res *http.Response) bool {
	// We have to check the encoding here; only flush headers with identity encoding.
	// Non-identity encoding might combine with "encode" directive, and in that case,
	// if body size larger than enc.MinLength, upper level encode handle might have
	// Content-Encoding header to write.
	// (see https://github.com/caddyserver/caddy/issues/3606 for use case)
	ae := req.Header.Get("Accept-Encoding")

	return req.ProtoMajor == 2 &&
		res.ProtoMajor == 2 &&
		res.ContentLength == -1 &&
		(ae == "identity" || ae == "")
}

func (h Handler) copyResponse(dst http.ResponseWriter, src io.Reader, flushInterval time.Duration, logger *zap.Logger) error {
	var w io.Writer = dst

	if flushInterval != 0 {
		var mlwLogger *zap.Logger
		if h.VerboseLogs {
			mlwLogger = logger.Named("max_latency_writer")
		} else {
			mlwLogger = zap.NewNop()
		}
		mlw := &maxLatencyWriter{
			dst: dst,
			//nolint:bodyclose
			flush:   http.NewResponseController(dst).Flush,
			latency: flushInterval,
			logger:  mlwLogger,
		}
		defer mlw.stop()

		// set up initial timer so headers get flushed even if body writes are delayed
		mlw.flushPending = true
		mlw.t = time.AfterFunc(flushInterval, mlw.delayedFlush)

		w = mlw
	}

	buf := streamingBufPool.Get().(*[]byte)
	defer streamingBufPool.Put(buf)

	var copyLogger *zap.Logger
	if h.VerboseLogs {
		copyLogger = logger
	} else {
		copyLogger = zap.NewNop()
	}

	_, err := h.copyBuffer(w, src, *buf, copyLogger)
	return err
}

// copyBuffer returns any write errors or non-EOF read errors, and the amount
// of bytes written.
func (h Handler) copyBuffer(dst io.Writer, src io.Reader, buf []byte, logger *zap.Logger) (int64, error) {
	if len(buf) == 0 {
		buf = make([]byte, defaultBufferSize)
	}
	var written int64
	for {
		logger.Debug("waiting to read from upstream")
		nr, rerr := src.Read(buf)
		logger := logger.With(zap.Int("read", nr))
		if c := logger.Check(zapcore.DebugLevel, "read from upstream"); c != nil {
			c.Write(zap.Error(rerr))
		}
		if rerr != nil && rerr != io.EOF && rerr != context.Canceled {
			// TODO: this could be useful to know (indeed, it revealed an error in our
			// fastcgi PoC earlier; but it's this single error report here that necessitates
			// a function separate from io.CopyBuffer, since io.CopyBuffer does not distinguish
			// between read or write errors; in a reverse proxy situation, write errors are not
			// something we need to report to the client, but read errors are a problem on our
			// end for sure. so we need to decide what we want.)
			// p.logf("copyBuffer: ReverseProxy read error during body copy: %v", rerr)
			if c := logger.Check(zapcore.ErrorLevel, "reading from backend"); c != nil {
				c.Write(zap.Error(rerr))
			}
		}
		if nr > 0 {
			logger.Debug("writing to downstream")
			nw, werr := dst.Write(buf[:nr])
			if nw > 0 {
				written += int64(nw)
			}
			if c := logger.Check(zapcore.DebugLevel, "wrote to downstream"); c != nil {
				c.Write(
					zap.Int("written", nw),
					zap.Int64("written_total", written),
					zap.Error(werr),
				)
			}
			if werr != nil {
				return written, fmt.Errorf("writing: %w", werr)
			}
			if nr != nw {
				return written, io.ErrShortWrite
			}
		}
		if rerr != nil {
			if rerr == io.EOF {
				return written, nil
			}
			return written, fmt.Errorf("reading: %w", rerr)
		}
	}
}

// registerConnection holds onto conn so it can be closed in the event
// of a server shutdown. This is useful because hijacked connections or
// connections dialed to backends don't close when server is shut down.
// The caller should call the returned delete() function when the
// connection is done to remove it from memory.
func (h *Handler) registerConnection(conn io.ReadWriteCloser, gracefulClose func() error) (del func()) {
	h.connectionsMu.Lock()
	h.connections[conn] = openConnection{conn, gracefulClose}
	h.connectionsMu.Unlock()
	return func() {
		h.connectionsMu.Lock()
		delete(h.connections, conn)
		// if there is no connection left before the connections close timer fires
		if len(h.connections) == 0 && h.connectionsCloseTimer != nil {
			// we release the timer that holds the reference to Handler
			if (*h.connectionsCloseTimer).Stop() {
				h.logger.Debug("stopped streaming connections close timer - all connections are already closed")
			}
			h.connectionsCloseTimer = nil
		}
		h.connectionsMu.Unlock()
	}
}

// closeConnections immediately closes all hijacked connections (both to client and backend).
func (h *Handler) closeConnections() error {
	var err error
	h.connectionsMu.Lock()
	defer h.connectionsMu.Unlock()

	for _, oc := range h.connections {
		if oc.gracefulClose != nil {
			// this is potentially blocking while we have the lock on the connections
			// map, but that should be OK since the server has in theory shut down
			// and we are no longer using the connections map
			gracefulErr := oc.gracefulClose()
			if gracefulErr != nil && err == nil {
				err = gracefulErr
			}
		}
		closeErr := oc.conn.Close()
		if closeErr != nil && err == nil {
			err = closeErr
		}
	}
	return err
}

// cleanupConnections closes hijacked connections.
// Depending on the value of StreamCloseDelay it does that either immediately
// or sets up a timer that will do that later.
func (h *Handler) cleanupConnections() error {
	if h.StreamCloseDelay == 0 {
		return h.closeConnections()
	}

	h.connectionsMu.Lock()
	defer h.connectionsMu.Unlock()
	// the handler is shut down, no new connection can appear,
	// so we can skip setting up the timer when there are no connections
	if len(h.connections) > 0 {
		delay := time.Duration(h.StreamCloseDelay)
		h.connectionsCloseTimer = time.AfterFunc(delay, func() {
			if c := h.logger.Check(zapcore.DebugLevel, "closing streaming connections after delay"); c != nil {
				c.Write(zap.Duration("delay", delay))
			}
			err := h.closeConnections()
			if err != nil {
				if c := h.logger.Check(zapcore.ErrorLevel, "failed to closed connections after delay"); c != nil {
					c.Write(
						zap.Error(err),
						zap.Duration("delay", delay),
					)
				}
			}
		})
	}
	return nil
}

// writeCloseControl sends a best-effort Close control message to the given
// WebSocket connection. Thanks to @pascaldekloe who provided inspiration
// from his simple implementation of this I was able to learn from at:
// github.com/pascaldekloe/websocket. Further work for handling masking
// taken from github.com/gorilla/websocket.
func writeCloseControl(conn io.Writer, isClient bool) error {
	// Sources:
	// https://github.com/pascaldekloe/websocket/blob/32050af67a5d/websocket.go#L119
	// https://github.com/gorilla/websocket/blob/v1.5.0/conn.go#L413

	// For now, we're not using a reason. We might later, though.
	// The code handling the reason is left in
	var reason string // max 123 bytes (control frame payload limit is 125; status code takes 2)

	const closeMessage = 8
	const finalBit = 1 << 7 // Frame header byte 0 bits from Section 5.2 of RFC 6455
	const maskBit = 1 << 7  // Frame header byte 1 bits from Section 5.2 of RFC 6455
	const goingAwayUpper uint8 = 1001 >> 8
	const goingAwayLower uint8 = 1001 & 0xff

	b0 := byte(closeMessage) | finalBit
	b1 := byte(len(reason) + 2)
	if isClient {
		b1 |= maskBit
	}

	buf := make([]byte, 0, 127)
	buf = append(buf, b0, b1)
	msgLength := 4 + len(reason)

	// Both branches below append the "going away" code and reason
	appendMessage := func(buf []byte) []byte {
		buf = append(buf, goingAwayUpper, goingAwayLower)
		buf = append(buf, []byte(reason)...)
		return buf
	}

	// When we're the client, we need to mask the message as per
	// https://www.rfc-editor.org/rfc/rfc6455#section-5.3
	if isClient {
		key := newMaskKey()
		buf = append(buf, key[:]...)
		msgLength += len(key)
		buf = appendMessage(buf)
		maskBytes(key, 0, buf[2+len(key):])
	} else {
		buf = appendMessage(buf)
	}

	// simply best-effort, but return error for logging purposes
	// TODO: we might need to ensure we are the exclusive writer by this point (io.Copy is stopped)?
	_, err := conn.Write(buf[:msgLength])
	return err
}

// Copied from https://github.com/gorilla/websocket/blob/v1.5.0/mask.go
func maskBytes(key [4]byte, pos int, b []byte) int {
	// Mask one byte at a time for small buffers.
	if len(b) < 2*wordSize {
		for i := range b {
			b[i] ^= key[pos&3]
			pos++
		}
		return pos & 3
	}

	// Mask one byte at a time to word boundary.
	if n := int(uintptr(unsafe.Pointer(&b[0]))) % wordSize; n != 0 {
		n = wordSize - n
		for i := range b[:n] {
			b[i] ^= key[pos&3]
			pos++
		}
		b = b[n:]
	}

	// Create aligned word size key.
	var k [wordSize]byte
	for i := range k {
		k[i] = key[(pos+i)&3]
	}
	kw := *(*uintptr)(unsafe.Pointer(&k))

	// Mask one word at a time.
	n := (len(b) / wordSize) * wordSize
	for i := 0; i < n; i += wordSize {
		*(*uintptr)(unsafe.Pointer(uintptr(unsafe.Pointer(&b[0])) + uintptr(i))) ^= kw
	}

	// Mask one byte at a time for remaining bytes.
	b = b[n:]
	for i := range b {
		b[i] ^= key[pos&3]
		pos++
	}

	return pos & 3
}

// Copied from https://github.com/gorilla/websocket/blob/v1.5.0/conn.go#L184
func newMaskKey() [4]byte {
	n := weakrand.Uint32()
	return [4]byte{byte(n), byte(n >> 8), byte(n >> 16), byte(n >> 24)}
}

// isWebsocket returns true if r looks to be an upgrade request for WebSockets.
// It is a fairly naive check.
func isWebsocket(r *http.Request) bool {
	return httpguts.HeaderValuesContainsToken(r.Header["Connection"], "upgrade") &&
		httpguts.HeaderValuesContainsToken(r.Header["Upgrade"], "websocket")
}

// openConnection maps an open connection to
// an optional function for graceful close.
type openConnection struct {
	conn          io.ReadWriteCloser
	gracefulClose func() error
}

type maxLatencyWriter struct {
	dst     io.Writer
	flush   func() error
	latency time.Duration // non-zero; negative means to flush immediately

	mu           sync.Mutex // protects t, flushPending, and dst.Flush
	t            *time.Timer
	flushPending bool
	logger       *zap.Logger
}

func (m *maxLatencyWriter) Write(p []byte) (n int, err error) {
	m.mu.Lock()
	defer m.mu.Unlock()
	n, err = m.dst.Write(p)
	if c := m.logger.Check(zapcore.DebugLevel, "wrote bytes"); c != nil {
		c.Write(zap.Int("n", n), zap.Error(err))
	}
	if m.latency < 0 {
		m.logger.Debug("flushing immediately")
		//nolint:errcheck
		m.flush()
		return
	}
	if m.flushPending {
		m.logger.Debug("delayed flush already pending")
		return
	}
	if m.t == nil {
		m.t = time.AfterFunc(m.latency, m.delayedFlush)
	} else {
		m.t.Reset(m.latency)
	}
	if c := m.logger.Check(zapcore.DebugLevel, "timer set for delayed flush"); c != nil {
		c.Write(zap.Duration("duration", m.latency))
	}
	m.flushPending = true
	return
}

func (m *maxLatencyWriter) delayedFlush() {
	m.mu.Lock()
	defer m.mu.Unlock()
	if !m.flushPending { // if stop was called but AfterFunc already started this goroutine
		m.logger.Debug("delayed flush is not pending")
		return
	}
	m.logger.Debug("delayed flush")
	//nolint:errcheck
	m.flush()
	m.flushPending = false
}

func (m *maxLatencyWriter) stop() {
	m.mu.Lock()
	defer m.mu.Unlock()
	m.flushPending = false
	if m.t != nil {
		m.t.Stop()
	}
}

// switchProtocolCopier exists so goroutines proxying data back and
// forth have nice names in stacks.
type switchProtocolCopier struct {
	user, backend io.ReadWriteCloser
	wg            *sync.WaitGroup
}

func (c switchProtocolCopier) copyFromBackend(errc chan<- error) {
	_, err := io.Copy(c.user, c.backend)
	errc <- err
	c.wg.Done()
}

func (c switchProtocolCopier) copyToBackend(errc chan<- error) {
	_, err := io.Copy(c.backend, c.user)
	errc <- err
	c.wg.Done()
}

var streamingBufPool = sync.Pool{
	New: func() any {
		// The Pool's New function should generally only return pointer
		// types, since a pointer can be put into the return interface
		// value without an allocation
		// - (from the package docs)
		b := make([]byte, defaultBufferSize)
		return &b
	},
}

const (
	defaultBufferSize = 32 * 1024
	wordSize          = int(unsafe.Sizeof(uintptr(0)))
)<|MERGE_RESOLUTION|>--- conflicted
+++ resolved
@@ -87,11 +87,7 @@
 	// write header first, response headers should not be counted in size
 	// like the rest of handler chain.
 	copyHeader(rw.Header(), res.Header)
-<<<<<<< HEAD
-=======
 	normalizeWebsocketHeaders(rw.Header())
-	rw.WriteHeader(res.StatusCode)
->>>>>>> 1d106fa1
 
 	var (
 		conn io.ReadWriteCloser
@@ -117,38 +113,22 @@
 	} else {
 		rw.WriteHeader(res.StatusCode)
 
-<<<<<<< HEAD
-		logger.Debug("upgrading connection")
-
-		var hijackErr error
-		//nolint:bodyclose
-		conn, brw, hijackErr = http.NewResponseController(rw).Hijack()
-		if errors.Is(hijackErr, http.ErrNotSupported) {
-			h.logger.Error("can't switch protocols using non-Hijacker ResponseWriter", zap.String("type", fmt.Sprintf("%T", rw)))
-			return
-		}
-
-		if hijackErr != nil {
-			h.logger.Error("hijack failed on protocol switch", zap.Error(hijackErr))
-			return
-		}
-=======
-	//nolint:bodyclose
-	conn, brw, hijackErr := http.NewResponseController(rw).Hijack()
-	if errors.Is(hijackErr, http.ErrNotSupported) {
-		if c := logger.Check(zapcore.ErrorLevel, "can't switch protocols using non-Hijacker ResponseWriter"); c != nil {
-			c.Write(zap.String("type", fmt.Sprintf("%T", rw)))
-		}
-		return
-	}
-
-	if hijackErr != nil {
-		if c := logger.Check(zapcore.ErrorLevel, "hijack failed on protocol switch"); c != nil {
-			c.Write(zap.Error(hijackErr))
-		}
-		return
->>>>>>> 1d106fa1
-	}
+    //nolint:bodyclose
+    conn, brw, hijackErr := http.NewResponseController(rw).Hijack()
+    if errors.Is(hijackErr, http.ErrNotSupported) {
+      if c := logger.Check(zapcore.ErrorLevel, "can't switch protocols using non-Hijacker ResponseWriter"); c != nil {
+        c.Write(zap.String("type", fmt.Sprintf("%T", rw)))
+      }
+      return
+    }
+
+    if hijackErr != nil {
+      if c := logger.Check(zapcore.ErrorLevel, "hijack failed on protocol switch"); c != nil {
+        c.Write(zap.Error(hijackErr))
+      }
+      return
+    }
+  }
 
 	// adopted from https://github.com/golang/go/commit/8bcf2834afdf6a1f7937390903a41518715ef6f5
 	backConnCloseCh := make(chan struct{})
