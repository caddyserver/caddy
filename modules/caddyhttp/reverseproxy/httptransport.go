--- conflicted
+++ resolved
@@ -105,11 +105,7 @@
 		h.Versions = []string{"1.1", "2"}
 	}
 
-<<<<<<< HEAD
-	rt, err := h.newTransport(ctx)
-=======
-	rt, err := h.NewTransport()
->>>>>>> 51106432
+	rt, err := h.NewTransport(ctx)
 	if err != nil {
 		return err
 	}
@@ -118,13 +114,8 @@
 	return nil
 }
 
-<<<<<<< HEAD
-func (h *HTTPTransport) newTransport(ctx caddy.Context) (*http.Transport, error) {
-=======
-// NewTransport builds a standard-lib-compatible
-// http.Transport value from h.
-func (h *HTTPTransport) NewTransport() (*http.Transport, error) {
->>>>>>> 51106432
+// NewTransport builds a standard-lib-compatible http.Transport value from h.
+func (h *HTTPTransport) NewTransport(ctx caddy.Context) (*http.Transport, error) {
 	dialer := &net.Dialer{
 		Timeout:       time.Duration(h.DialTimeout),
 		FallbackDelay: time.Duration(h.FallbackDelay),
@@ -230,17 +221,6 @@
 type TLSConfig struct {
 	// Optional list of base64-encoded DER-encoded CA certificates to trust.
 	RootCAPool []string `json:"root_ca_pool,omitempty"`
-<<<<<<< HEAD
-	// Added to the same pool as above, but brought in from files
-	RootCAPEMFiles            []string `json:"root_ca_pem_files,omitempty"`
-	ClientCertificateAutomate string   `json:"client_certificate_automate,omitempty"`
-	// TODO: Should the client cert+key config use caddytls.CertificateLoader modules?
-	ClientCertificateFile    string         `json:"client_certificate_file,omitempty"`
-	ClientCertificateKeyFile string         `json:"client_certificate_key_file,omitempty"`
-	InsecureSkipVerify       bool           `json:"insecure_skip_verify,omitempty"`
-	HandshakeTimeout         caddy.Duration `json:"handshake_timeout,omitempty"`
-	ServerName               string         `json:"server_name,omitempty"`
-=======
 
 	// List of PEM-encoded CA certificate files to add to the same trust
 	// store as RootCAPool (or root_ca_pool in the JSON).
@@ -251,6 +231,10 @@
 
 	// PEM-encoded key to use with the client certificate.
 	ClientCertificateKeyFile string `json:"client_certificate_key_file,omitempty"`
+
+	// If specified, Caddy will use and automate a client certificate
+	// with this subject name.
+	ClientCertificateAutomate string `json:"client_certificate_automate,omitempty"`
 
 	// If true, TLS verification of server certificates will be disabled.
 	// This is insecure and may be removed in the future. Do not use this
@@ -262,7 +246,6 @@
 
 	// The server name (SNI) to use in TLS handshakes.
 	ServerName string `json:"server_name,omitempty"`
->>>>>>> 51106432
 }
 
 // MakeTLSClientConfig returns a tls.Config usable by a client to a backend.
