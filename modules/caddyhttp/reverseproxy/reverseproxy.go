--- conflicted
+++ resolved
@@ -373,23 +373,10 @@
 	// from previous tries because of the nuances of load balancing & retries
 	var proxyErr error
 	for {
-<<<<<<< HEAD
 		var done bool
-		done, proxyErr = h.proxyLoopIteration(r, w, proxyErr, start, repl, reqHeader, reqHost, next)
+		done, proxyErr = h.proxyLoopIteration(clonedReq, w, proxyErr, start, repl, reqHeader, reqHost, next)
 		if done {
 			break
-=======
-		// choose an available upstream
-		upstream := h.LoadBalancing.SelectionPolicy.Select(h.Upstreams, clonedReq, w)
-		if upstream == nil {
-			if proxyErr == nil {
-				proxyErr = fmt.Errorf("no upstreams available")
-			}
-			if !h.LoadBalancing.tryAgain(h.ctx, start, proxyErr, clonedReq) {
-				break
-			}
-			continue
->>>>>>> 2bb8550a
 		}
 	}
 
@@ -397,7 +384,6 @@
 		return statusError(proxyErr)
 	}
 
-<<<<<<< HEAD
 	return nil
 }
 
@@ -426,47 +412,6 @@
 					_, _ = hosts.Delete(upstream.String())
 				}
 			}()
-=======
-		// the dial address may vary per-request if placeholders are
-		// used, so perform those replacements here; the resulting
-		// DialInfo struct should have valid network address syntax
-		dialInfo, err := upstream.fillDialInfo(clonedReq)
-		if err != nil {
-			return statusError(fmt.Errorf("making dial info: %v", err))
-		}
-
-		// attach to the request information about how to dial the upstream;
-		// this is necessary because the information cannot be sufficiently
-		// or satisfactorily represented in a URL
-		caddyhttp.SetVar(r.Context(), dialInfoVarKey, dialInfo)
-
-		// set placeholders with information about this upstream
-		repl.Set("http.reverse_proxy.upstream.address", dialInfo.String())
-		repl.Set("http.reverse_proxy.upstream.hostport", dialInfo.Address)
-		repl.Set("http.reverse_proxy.upstream.host", dialInfo.Host)
-		repl.Set("http.reverse_proxy.upstream.port", dialInfo.Port)
-		repl.Set("http.reverse_proxy.upstream.requests", upstream.Host.NumRequests())
-		repl.Set("http.reverse_proxy.upstream.max_requests", upstream.MaxRequests)
-		repl.Set("http.reverse_proxy.upstream.fails", upstream.Host.Fails())
-
-		// mutate request headers according to this upstream;
-		// because we're in a retry loop, we have to copy
-		// headers (and the Host value) from the original
-		// so that each retry is identical to the first
-		if h.Headers != nil && h.Headers.Request != nil {
-			clonedReq.Header = make(http.Header)
-			copyHeader(clonedReq.Header, reqHeader)
-			clonedReq.Host = reqHost
-			h.Headers.Request.ApplyToRequest(clonedReq)
-		}
-
-		// proxy the request to that upstream
-		proxyErr = h.reverseProxy(w, clonedReq, repl, dialInfo, next)
-		if proxyErr == nil || proxyErr == context.Canceled {
-			// context.Canceled happens when the downstream client
-			// cancels the request, which is not our failure
-			return nil
->>>>>>> 2bb8550a
 		}
 	}
 
@@ -476,18 +421,8 @@
 		if proxyErr == nil {
 			proxyErr = fmt.Errorf("no upstreams available")
 		}
-<<<<<<< HEAD
 		if !h.LoadBalancing.tryAgain(h.ctx, start, proxyErr, r) {
 			return true, proxyErr
-=======
-
-		// remember this failure (if enabled)
-		h.countFailure(upstream)
-
-		// if we've tried long enough, break
-		if !h.LoadBalancing.tryAgain(h.ctx, start, proxyErr, clonedReq) {
-			break
->>>>>>> 2bb8550a
 		}
 		return false, proxyErr
 	}
