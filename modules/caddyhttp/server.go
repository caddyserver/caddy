// Copyright 2015 Matthew Holt and The Caddy Authors
//
// Licensed under the Apache License, Version 2.0 (the "License");
// you may not use this file except in compliance with the License.
// You may obtain a copy of the License at
//
//     http://www.apache.org/licenses/LICENSE-2.0
//
// Unless required by applicable law or agreed to in writing, software
// distributed under the License is distributed on an "AS IS" BASIS,
// WITHOUT WARRANTIES OR CONDITIONS OF ANY KIND, either express or implied.
// See the License for the specific language governing permissions and
// limitations under the License.

package caddyhttp

import (
	"context"
	"encoding/json"
	"errors"
	"fmt"
	"net"
	"net/http"
	"net/url"
	"runtime"
	"strings"
<<<<<<< HEAD
	"sync/atomic"
=======
	"sync"
>>>>>>> 1960a0dc
	"time"

	"github.com/caddyserver/caddy/v2"
	"github.com/caddyserver/caddy/v2/modules/caddytls"
	"github.com/caddyserver/certmagic"
	"github.com/lucas-clemente/quic-go/http3"
	"go.uber.org/zap"
	"go.uber.org/zap/zapcore"
)

// Server describes an HTTP server.
type Server struct {
	activeRequests int64 // accessed atomically

	// Socket addresses to which to bind listeners. Accepts
	// [network addresses](/docs/conventions#network-addresses)
	// that may include port ranges. Listener addresses must
	// be unique; they cannot be repeated across all defined
	// servers.
	Listen []string `json:"listen,omitempty"`

	// A list of listener wrapper modules, which can modify the behavior
	// of the base listener. They are applied in the given order.
	ListenerWrappersRaw []json.RawMessage `json:"listener_wrappers,omitempty" caddy:"namespace=caddy.listeners inline_key=wrapper"`

	// How long to allow a read from a client's upload. Setting this
	// to a short, non-zero value can mitigate slowloris attacks, but
	// may also affect legitimately slow clients.
	ReadTimeout caddy.Duration `json:"read_timeout,omitempty"`

	// ReadHeaderTimeout is like ReadTimeout but for request headers.
	ReadHeaderTimeout caddy.Duration `json:"read_header_timeout,omitempty"`

	// WriteTimeout is how long to allow a write to a client. Note
	// that setting this to a small value when serving large files
	// may negatively affect legitimately slow clients.
	WriteTimeout caddy.Duration `json:"write_timeout,omitempty"`

	// IdleTimeout is the maximum time to wait for the next request
	// when keep-alives are enabled. If zero, a default timeout of
	// 5m is applied to help avoid resource exhaustion.
	IdleTimeout caddy.Duration `json:"idle_timeout,omitempty"`

	// MaxHeaderBytes is the maximum size to parse from a client's
	// HTTP request headers.
	MaxHeaderBytes int `json:"max_header_bytes,omitempty"`

	// Routes describes how this server will handle requests.
	// Routes are executed sequentially. First a route's matchers
	// are evaluated, then its grouping. If it matches and has
	// not been mutually-excluded by its grouping, then its
	// handlers are executed sequentially. The sequence of invoked
	// handlers comprises a compiled middleware chain that flows
	// from each matching route and its handlers to the next.
	//
	// By default, all unrouted requests receive a 200 OK response
	// to indicate the server is working.
	Routes RouteList `json:"routes,omitempty"`

	// Errors is how this server will handle errors returned from any
	// of the handlers in the primary routes. If the primary handler
	// chain returns an error, the error along with its recommended
	// status code are bubbled back up to the HTTP server which
	// executes a separate error route, specified using this property.
	// The error routes work exactly like the normal routes.
	Errors *HTTPErrorConfig `json:"errors,omitempty"`

	// How to handle TLS connections. At least one policy is
	// required to enable HTTPS on this server if automatic
	// HTTPS is disabled or does not apply.
	TLSConnPolicies caddytls.ConnectionPolicies `json:"tls_connection_policies,omitempty"`

	// AutoHTTPS configures or disables automatic HTTPS within this server.
	// HTTPS is enabled automatically and by default when qualifying names
	// are present in a Host matcher and/or when the server is listening
	// only on the HTTPS port.
	AutoHTTPS *AutoHTTPSConfig `json:"automatic_https,omitempty"`

	// If true, will require that a request's Host header match
	// the value of the ServerName sent by the client's TLS
	// ClientHello; often a necessary safeguard when using TLS
	// client authentication.
	StrictSNIHost *bool `json:"strict_sni_host,omitempty"`

	// Enables access logging and configures how access logs are handled
	// in this server. To minimally enable access logs, simply set this
	// to a non-null, empty struct.
	Logs *ServerLogConfig `json:"logs,omitempty"`

	// DEPRECATED: WILL BE REMOVED SOON. HTTP/3 is enabled by default
	// when possible. Please remove this from your configs.
	// TODO: remove
	ExperimentalHTTP3 bool `json:"experimental_http3,omitempty"`

	// Enables H2C ("Cleartext HTTP/2" or "H2 over TCP") support,
	// which will serve HTTP/2 over plaintext TCP connections if
	// the client supports it. Because this is not implemented by the
	// Go standard library, using H2C is incompatible with most
	// of the other options for this server. Do not enable this
	// only to achieve maximum client compatibility. In practice,
	// very few clients implement H2C, and even fewer require it.
	// This setting applies only to unencrypted HTTP listeners.
	// ⚠️ Experimental feature; subject to change or removal.
	AllowH2C bool `json:"allow_h2c,omitempty"`

	name string

	primaryHandlerChain Handler
	errorHandlerChain   Handler
	listenerWrappers    []caddy.ListenerWrapper
	listeners           []net.Listener

	tlsApp       *caddytls.TLS
	logger       *zap.Logger
	accessLogger *zap.Logger
	errorLogger  *zap.Logger

	server    *http.Server
	h3server  *http3.Server
	addresses []caddy.NetworkAddress

	shutdownAt   time.Time
	shutdownAtMu *sync.RWMutex
}

// ServeHTTP is the entry point for all HTTP requests.
func (s *Server) ServeHTTP(w http.ResponseWriter, r *http.Request) {
	w.Header().Set("Server", "Caddy")

	if s.h3server != nil {
		// keep track of active requests for QUIC transport purposes (See AcceptToken callback in quic.Config)
		atomic.AddInt64(&s.activeRequests, 1)
		defer atomic.AddInt64(&s.activeRequests, -1)

		err := s.h3server.SetQuicHeaders(w.Header())
		if err != nil {
			s.logger.Error("setting HTTP/3 Alt-Svc header", zap.Error(err))
		}
	}

	// reject very long methods; probably a mistake or an attack
	if len(r.Method) > 32 {
		if s.shouldLogRequest(r) {
			s.accessLogger.Debug("rejecting request with long method",
				zap.String("method_trunc", r.Method[:32]),
				zap.String("remote_addr", r.RemoteAddr))
		}
		w.WriteHeader(http.StatusMethodNotAllowed)
		return
	}

	repl := caddy.NewReplacer()
	r = PrepareRequest(r, repl, w, s)

	// encode the request for logging purposes before
	// it enters any handler chain; this is necessary
	// to capture the original request in case it gets
	// modified during handling
	shouldLogCredentials := s.Logs != nil && s.Logs.ShouldLogCredentials
	loggableReq := zap.Object("request", LoggableHTTPRequest{
		Request:              r,
		ShouldLogCredentials: shouldLogCredentials,
	})
	errLog := s.errorLogger.With(loggableReq)

	var duration time.Duration

	if s.shouldLogRequest(r) {
		wrec := NewResponseRecorder(w, nil, nil)
		w = wrec

		// capture the original version of the request
		accLog := s.accessLogger.With(loggableReq)

		defer func() {
			repl.Set("http.response.status", wrec.Status())
			repl.Set("http.response.size", wrec.Size())
			repl.Set("http.response.duration", duration)
			repl.Set("http.response.duration_ms", duration.Seconds()*1e3) // multiply seconds to preserve decimal (see #4666)

			logger := accLog
			if s.Logs != nil {
				logger = s.Logs.wrapLogger(logger, r.Host)
			}

			log := logger.Info
			if wrec.Status() >= 400 {
				log = logger.Error
			}

			userID, _ := repl.GetString("http.auth.user.id")

			log("handled request",
				zap.String("user_id", userID),
				zap.Duration("duration", duration),
				zap.Int("size", wrec.Size()),
				zap.Int("status", wrec.Status()),
				zap.Object("resp_headers", LoggableHTTPHeader{
					Header:               wrec.Header(),
					ShouldLogCredentials: shouldLogCredentials,
				}),
			)
		}()
	}

	start := time.Now()

	// guarantee ACME HTTP challenges; handle them
	// separately from any user-defined handlers
	if s.tlsApp.HandleHTTPChallenge(w, r) {
		duration = time.Since(start)
		return
	}

	// execute the primary handler chain
	err := s.primaryHandlerChain.ServeHTTP(w, r)
	duration = time.Since(start)

	// if no errors, we're done!
	if err == nil {
		return
	}

	// restore original request before invoking error handler chain (issue #3717)
	// TODO: this does not restore original headers, if modified (for efficiency)
	origReq := r.Context().Value(OriginalRequestCtxKey).(http.Request)
	r.Method = origReq.Method
	r.RemoteAddr = origReq.RemoteAddr
	r.RequestURI = origReq.RequestURI
	cloneURL(origReq.URL, r.URL)

	// prepare the error log
	logger := errLog
	if s.Logs != nil {
		logger = s.Logs.wrapLogger(logger, r.Host)
	}
	logger = logger.With(zap.Duration("duration", duration))

	// get the values that will be used to log the error
	errStatus, errMsg, errFields := errLogValues(err)

	// add HTTP error information to request context
	r = s.Errors.WithError(r, err)

	if s.Errors != nil && len(s.Errors.Routes) > 0 {
		// execute user-defined error handling route
		err2 := s.errorHandlerChain.ServeHTTP(w, r)
		if err2 == nil {
			// user's error route handled the error response
			// successfully, so now just log the error
			logger.Debug(errMsg, errFields...)
		} else {
			// well... this is awkward
			errFields = append([]zapcore.Field{
				zap.String("error", err2.Error()),
				zap.Namespace("first_error"),
				zap.String("msg", errMsg),
			}, errFields...)
			logger.Error("error handling handler error", errFields...)
			if handlerErr, ok := err.(HandlerError); ok {
				w.WriteHeader(handlerErr.StatusCode)
			} else {
				w.WriteHeader(http.StatusInternalServerError)
			}
		}
	} else {
		if errStatus >= 500 {
			logger.Error(errMsg, errFields...)
		} else {
			logger.Debug(errMsg, errFields...)
		}
		w.WriteHeader(errStatus)
	}
}

// wrapPrimaryRoute wraps stack (a compiled middleware handler chain)
// in s.enforcementHandler which performs crucial security checks, etc.
func (s *Server) wrapPrimaryRoute(stack Handler) Handler {
	return HandlerFunc(func(w http.ResponseWriter, r *http.Request) error {
		return s.enforcementHandler(w, r, stack)
	})
}

// enforcementHandler is an implicit middleware which performs
// standard checks before executing the HTTP middleware chain.
func (s *Server) enforcementHandler(w http.ResponseWriter, r *http.Request, next Handler) error {
	// enforce strict host matching, which ensures that the SNI
	// value (if any), matches the Host header; essential for
	// servers that rely on TLS ClientAuth sharing a listener
	// with servers that do not; if not enforced, client could
	// bypass by sending benign SNI then restricted Host header
	if s.StrictSNIHost != nil && *s.StrictSNIHost && r.TLS != nil {
		hostname, _, err := net.SplitHostPort(r.Host)
		if err != nil {
			hostname = r.Host // OK; probably lacked port
		}
		if !strings.EqualFold(r.TLS.ServerName, hostname) {
			err := fmt.Errorf("strict host matching: TLS ServerName (%s) and HTTP Host (%s) values differ",
				r.TLS.ServerName, hostname)
			r.Close = true
			return Error(http.StatusMisdirectedRequest, err)
		}
	}
	return next.ServeHTTP(w, r)
}

// listenersUseAnyPortOtherThan returns true if there are any
// listeners in s that use a port which is not otherPort.
func (s *Server) listenersUseAnyPortOtherThan(otherPort int) bool {
	for _, lnAddr := range s.Listen {
		laddrs, err := caddy.ParseNetworkAddress(lnAddr)
		if err != nil {
			continue
		}
		if uint(otherPort) > laddrs.EndPort || uint(otherPort) < laddrs.StartPort {
			return true
		}
	}
	return false
}

// hasListenerAddress returns true if s has a listener
// at the given address fullAddr. Currently, fullAddr
// must represent exactly one socket address (port
// ranges are not supported)
func (s *Server) hasListenerAddress(fullAddr string) bool {
	laddrs, err := caddy.ParseNetworkAddress(fullAddr)
	if err != nil {
		return false
	}
	if laddrs.PortRangeSize() != 1 {
		return false // TODO: support port ranges
	}

	for _, lnAddr := range s.Listen {
		thisAddrs, err := caddy.ParseNetworkAddress(lnAddr)
		if err != nil {
			continue
		}
		if thisAddrs.Network != laddrs.Network {
			continue
		}

		// Apparently, Linux requires all bound ports to be distinct
		// *regardless of host interface* even if the addresses are
		// in fact different; binding "192.168.0.1:9000" and then
		// ":9000" will fail for ":9000" because "address is already
		// in use" even though it's not, and the same bindings work
		// fine on macOS. I also found on Linux that listening on
		// "[::]:9000" would fail with a similar error, except with
		// the address "0.0.0.0:9000", as if deliberately ignoring
		// that I specified the IPv6 interface explicitly. This seems
		// to be a major bug in the Linux network stack and I don't
		// know why it hasn't been fixed yet, so for now we have to
		// special-case ourselves around Linux like a doting parent.
		// The second issue seems very similar to a discussion here:
		// https://github.com/nodejs/node/issues/9390
		//
		// This is very easy to reproduce by creating an HTTP server
		// that listens to both addresses or just one with a host
		// interface; or for a more confusing reproduction, try
		// listening on "127.0.0.1:80" and ":443" and you'll see
		// the error, if you take away the GOOS condition below.
		//
		// So, an address is equivalent if the port is in the port
		// range, and if not on Linux, the host is the same... sigh.
		if (runtime.GOOS == "linux" || thisAddrs.Host == laddrs.Host) &&
			(laddrs.StartPort <= thisAddrs.EndPort) &&
			(laddrs.StartPort >= thisAddrs.StartPort) {
			return true
		}
	}
	return false
}

func (s *Server) hasTLSClientAuth() bool {
	for _, cp := range s.TLSConnPolicies {
		if cp.ClientAuthentication != nil && cp.ClientAuthentication.Active() {
			return true
		}
	}
	return false
}

// findLastRouteWithHostMatcher returns the index of the last route
// in the server which has a host matcher. Used during Automatic HTTPS
// to determine where to insert the HTTP->HTTPS redirect route, such
// that it is after any other host matcher but before any "catch-all"
// route without a host matcher.
func (s *Server) findLastRouteWithHostMatcher() int {
	foundHostMatcher := false
	lastIndex := len(s.Routes)

	for i, route := range s.Routes {
		// since we want to break out of an inner loop, use a closure
		// to allow us to use 'return' when we found a host matcher
		found := (func() bool {
			for _, sets := range route.MatcherSets {
				for _, matcher := range sets {
					switch matcher.(type) {
					case *MatchHost:
						foundHostMatcher = true
						return true
					}
				}
			}
			return false
		})()

		// if we found the host matcher, change the lastIndex to
		// just after the current route
		if found {
			lastIndex = i + 1
		}
	}

	// If we didn't actually find a host matcher, return 0
	// because that means every defined route was a "catch-all".
	// See https://caddy.community/t/how-to-set-priority-in-caddyfile/13002/8
	if !foundHostMatcher {
		return 0
	}

	return lastIndex
}

// HTTPErrorConfig determines how to handle errors
// from the HTTP handlers.
type HTTPErrorConfig struct {
	// The routes to evaluate after the primary handler
	// chain returns an error. In an error route, extra
	// placeholders are available:
	//
	// Placeholder | Description
	// ------------|---------------
	// `{http.error.status_code}` | The recommended HTTP status code
	// `{http.error.status_text}` | The status text associated with the recommended status code
	// `{http.error.message}`     | The error message
	// `{http.error.trace}`       | The origin of the error
	// `{http.error.id}`          | An identifier for this occurrence of the error
	Routes RouteList `json:"routes,omitempty"`
}

// WithError makes a shallow copy of r to add the error to its
// context, and sets placeholders on the request's replacer
// related to err. It returns the modified request which has
// the error information in its context and replacer. It
// overwrites any existing error values that are stored.
func (*HTTPErrorConfig) WithError(r *http.Request, err error) *http.Request {
	// add the raw error value to the request context
	// so it can be accessed by error handlers
	c := context.WithValue(r.Context(), ErrorCtxKey, err)
	r = r.WithContext(c)

	// add error values to the replacer
	repl := r.Context().Value(caddy.ReplacerCtxKey).(*caddy.Replacer)
	repl.Set("http.error", err)
	if handlerErr, ok := err.(HandlerError); ok {
		repl.Set("http.error.status_code", handlerErr.StatusCode)
		repl.Set("http.error.status_text", http.StatusText(handlerErr.StatusCode))
		repl.Set("http.error.trace", handlerErr.Trace)
		repl.Set("http.error.id", handlerErr.ID)
	}

	return r
}

// shouldLogRequest returns true if this request should be logged.
func (s *Server) shouldLogRequest(r *http.Request) bool {
	if s.accessLogger == nil || s.Logs == nil {
		// logging is disabled
		return false
	}
	for _, dh := range s.Logs.SkipHosts {
		// logging for this particular host is disabled
		if certmagic.MatchWildcard(r.Host, dh) {
			return false
		}
	}
	if _, ok := s.Logs.LoggerNames[r.Host]; ok {
		// this host is mapped to a particular logger name
		return true
	}
	if s.Logs.SkipUnmappedHosts {
		// this host is not mapped and thus must not be logged
		return false
	}
	return true
}

// ServerLogConfig describes a server's logging configuration. If
// enabled without customization, all requests to this server are
// logged to the default logger; logger destinations may be
// customized per-request-host.
type ServerLogConfig struct {
	// The default logger name for all logs emitted by this server for
	// hostnames that are not in the LoggerNames (logger_names) map.
	DefaultLoggerName string `json:"default_logger_name,omitempty"`

	// LoggerNames maps request hostnames to a custom logger name.
	// For example, a mapping of "example.com" to "example" would
	// cause access logs from requests with a Host of example.com
	// to be emitted by a logger named "http.log.access.example".
	LoggerNames map[string]string `json:"logger_names,omitempty"`

	// By default, all requests to this server will be logged if
	// access logging is enabled. This field lists the request
	// hosts for which access logging should be disabled.
	SkipHosts []string `json:"skip_hosts,omitempty"`

	// If true, requests to any host not appearing in the
	// LoggerNames (logger_names) map will not be logged.
	SkipUnmappedHosts bool `json:"skip_unmapped_hosts,omitempty"`

	// If true, credentials that are otherwise omitted, will be logged.
	// The definition of credentials is defined by https://fetch.spec.whatwg.org/#credentials,
	// and this includes some request and response headers, i.e `Cookie`,
	// `Set-Cookie`, `Authorization`, and `Proxy-Authorization`.
	ShouldLogCredentials bool `json:"should_log_credentials,omitempty"`
}

// wrapLogger wraps logger in a logger named according to user preferences for the given host.
func (slc ServerLogConfig) wrapLogger(logger *zap.Logger, host string) *zap.Logger {
	if loggerName := slc.getLoggerName(host); loggerName != "" {
		return logger.Named(loggerName)
	}
	return logger
}

func (slc ServerLogConfig) getLoggerName(host string) string {
	tryHost := func(key string) (string, bool) {
		// first try exact match
		if loggerName, ok := slc.LoggerNames[key]; ok {
			return loggerName, ok
		}
		// strip port and try again (i.e. Host header of "example.com:1234" should
		// match "example.com" if there is no "example.com:1234" in the map)
		hostOnly, _, err := net.SplitHostPort(key)
		if err != nil {
			return "", false
		}
		loggerName, ok := slc.LoggerNames[hostOnly]
		return loggerName, ok
	}

	// try the exact hostname first
	if loggerName, ok := tryHost(host); ok {
		return loggerName
	}

	// try matching wildcard domains if other non-specific loggers exist
	labels := strings.Split(host, ".")
	for i := range labels {
		if labels[i] == "" {
			continue
		}
		labels[i] = "*"
		wildcardHost := strings.Join(labels, ".")
		if loggerName, ok := tryHost(wildcardHost); ok {
			return loggerName
		}
	}

	return slc.DefaultLoggerName
}

// PrepareRequest fills the request r for use in a Caddy HTTP handler chain. w and s can
// be nil, but the handlers will lose response placeholders and access to the server.
func PrepareRequest(r *http.Request, repl *caddy.Replacer, w http.ResponseWriter, s *Server) *http.Request {
	// set up the context for the request
	ctx := context.WithValue(r.Context(), caddy.ReplacerCtxKey, repl)
	ctx = context.WithValue(ctx, ServerCtxKey, s)
	ctx = context.WithValue(ctx, VarsCtxKey, make(map[string]any))
	ctx = context.WithValue(ctx, routeGroupCtxKey, make(map[string]struct{}))
	var url2 url.URL // avoid letting this escape to the heap
	ctx = context.WithValue(ctx, OriginalRequestCtxKey, originalRequest(r, &url2))
	r = r.WithContext(ctx)

	// once the pointer to the request won't change
	// anymore, finish setting up the replacer
	addHTTPVarsToReplacer(repl, r, w)

	return r
}

// errLogValues inspects err and returns the status code
// to use, the error log message, and any extra fields.
// If err is a HandlerError, the returned values will
// have richer information.
func errLogValues(err error) (status int, msg string, fields []zapcore.Field) {
	var handlerErr HandlerError
	if errors.As(err, &handlerErr) {
		status = handlerErr.StatusCode
		if handlerErr.Err == nil {
			msg = err.Error()
		} else {
			msg = handlerErr.Err.Error()
		}
		fields = []zapcore.Field{
			zap.Int("status", handlerErr.StatusCode),
			zap.String("err_id", handlerErr.ID),
			zap.String("err_trace", handlerErr.Trace),
		}
		return
	}
	status = http.StatusInternalServerError
	msg = err.Error()
	return
}

// originalRequest returns a partial, shallow copy of
// req, including: req.Method, deep copy of req.URL
// (into the urlCopy parameter, which should be on the
// stack), req.RequestURI, and req.RemoteAddr. Notably,
// headers are not copied. This function is designed to
// be very fast and efficient, and useful primarily for
// read-only/logging purposes.
func originalRequest(req *http.Request, urlCopy *url.URL) http.Request {
	cloneURL(req.URL, urlCopy)
	return http.Request{
		Method:     req.Method,
		RemoteAddr: req.RemoteAddr,
		RequestURI: req.RequestURI,
		URL:        urlCopy,
	}
}

// cloneURL makes a copy of r.URL and returns a
// new value that doesn't reference the original.
func cloneURL(from, to *url.URL) {
	*to = *from
	if from.User != nil {
		userInfo := new(url.Userinfo)
		*userInfo = *from.User
		to.User = userInfo
	}
}

// Context keys for HTTP request context values.
const (
	// For referencing the server instance
	ServerCtxKey caddy.CtxKey = "server"

	// For the request's variable table
	VarsCtxKey caddy.CtxKey = "vars"

	// For a partial copy of the unmodified request that
	// originally came into the server's entry handler
	OriginalRequestCtxKey caddy.CtxKey = "original_request"
)<|MERGE_RESOLUTION|>--- conflicted
+++ resolved
@@ -16,6 +16,7 @@
 
 import (
 	"context"
+	"crypto/tls"
 	"encoding/json"
 	"errors"
 	"fmt"
@@ -24,11 +25,8 @@
 	"net/url"
 	"runtime"
 	"strings"
-<<<<<<< HEAD
+	"sync"
 	"sync/atomic"
-=======
-	"sync"
->>>>>>> 1960a0dc
 	"time"
 
 	"github.com/caddyserver/caddy/v2"
@@ -455,6 +453,30 @@
 	return lastIndex
 }
 
+// serveHTTP3 creates a QUIC listener, configures an HTTP/3 server if
+// not already done, and then uses that server to serve HTTP/3 over
+// the listener, with Server s as the handler.
+func (s *Server) serveHTTP3(hostport string, tlsCfg *tls.Config) error {
+	h3ln, err := caddy.ListenQUIC(hostport, tlsCfg, &s.activeRequests)
+	if err != nil {
+		return fmt.Errorf("starting HTTP/3 QUIC listener: %v", err)
+	}
+
+	// create HTTP/3 server if not done already
+	if s.h3server == nil {
+		s.h3server = &http3.Server{
+			Handler:        s,
+			TLSConfig:      tlsCfg,
+			MaxHeaderBytes: s.MaxHeaderBytes,
+		}
+	}
+
+	//nolint:errcheck
+	go s.h3server.ServeListener(h3ln)
+
+	return nil
+}
+
 // HTTPErrorConfig determines how to handle errors
 // from the HTTP handlers.
 type HTTPErrorConfig struct {
