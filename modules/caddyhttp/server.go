// Copyright 2015 Matthew Holt and The Caddy Authors
//
// Licensed under the Apache License, Version 2.0 (the "License");
// you may not use this file except in compliance with the License.
// You may obtain a copy of the License at
//
//     http://www.apache.org/licenses/LICENSE-2.0
//
// Unless required by applicable law or agreed to in writing, software
// distributed under the License is distributed on an "AS IS" BASIS,
// WITHOUT WARRANTIES OR CONDITIONS OF ANY KIND, either express or implied.
// See the License for the specific language governing permissions and
// limitations under the License.

package caddyhttp

import (
	"context"
	"crypto/tls"
	"encoding/json"
	"fmt"
	"io"
	"net"
	"net/http"
	"net/netip"
	"net/url"
	"runtime"
	"strings"
	"sync"
	"sync/atomic"
	"time"

	"github.com/caddyserver/caddy/v2"
	"github.com/caddyserver/caddy/v2/modules/caddyevents"
	"github.com/caddyserver/caddy/v2/modules/caddytls"
	"github.com/caddyserver/certmagic"
	"github.com/quic-go/quic-go"
	"github.com/quic-go/quic-go/http3"
	"go.uber.org/zap"
	"go.uber.org/zap/zapcore"
)

// Server describes an HTTP server.
type Server struct {
	activeRequests int64 // accessed atomically

	// Socket addresses to which to bind listeners. Accepts
	// [network addresses](/docs/conventions#network-addresses)
	// that may include port ranges. Listener addresses must
	// be unique; they cannot be repeated across all defined
	// servers.
	Listen []string `json:"listen,omitempty"`

	// A list of listener wrapper modules, which can modify the behavior
	// of the base listener. They are applied in the given order.
	ListenerWrappersRaw []json.RawMessage `json:"listener_wrappers,omitempty" caddy:"namespace=caddy.listeners inline_key=wrapper"`

	// How long to allow a read from a client's upload. Setting this
	// to a short, non-zero value can mitigate slowloris attacks, but
	// may also affect legitimately slow clients.
	ReadTimeout caddy.Duration `json:"read_timeout,omitempty"`

	// ReadHeaderTimeout is like ReadTimeout but for request headers.
	ReadHeaderTimeout caddy.Duration `json:"read_header_timeout,omitempty"`

	// WriteTimeout is how long to allow a write to a client. Note
	// that setting this to a small value when serving large files
	// may negatively affect legitimately slow clients.
	WriteTimeout caddy.Duration `json:"write_timeout,omitempty"`

	// IdleTimeout is the maximum time to wait for the next request
	// when keep-alives are enabled. If zero, a default timeout of
	// 5m is applied to help avoid resource exhaustion.
	IdleTimeout caddy.Duration `json:"idle_timeout,omitempty"`

	// KeepAliveInterval is the interval at which TCP keepalive packets
	// are sent to keep the connection alive at the TCP layer when no other
	// data is being transmitted. The default is 15s.
	KeepAliveInterval caddy.Duration `json:"keepalive_interval,omitempty"`

	// MaxHeaderBytes is the maximum size to parse from a client's
	// HTTP request headers.
	MaxHeaderBytes int `json:"max_header_bytes,omitempty"`

	// Routes describes how this server will handle requests.
	// Routes are executed sequentially. First a route's matchers
	// are evaluated, then its grouping. If it matches and has
	// not been mutually-excluded by its grouping, then its
	// handlers are executed sequentially. The sequence of invoked
	// handlers comprises a compiled middleware chain that flows
	// from each matching route and its handlers to the next.
	//
	// By default, all unrouted requests receive a 200 OK response
	// to indicate the server is working.
	Routes RouteList `json:"routes,omitempty"`

	// Errors is how this server will handle errors returned from any
	// of the handlers in the primary routes. If the primary handler
	// chain returns an error, the error along with its recommended
	// status code are bubbled back up to the HTTP server which
	// executes a separate error route, specified using this property.
	// The error routes work exactly like the normal routes.
	Errors *HTTPErrorConfig `json:"errors,omitempty"`

	// How to handle TLS connections. At least one policy is
	// required to enable HTTPS on this server if automatic
	// HTTPS is disabled or does not apply.
	TLSConnPolicies caddytls.ConnectionPolicies `json:"tls_connection_policies,omitempty"`

	// AutoHTTPS configures or disables automatic HTTPS within this server.
	// HTTPS is enabled automatically and by default when qualifying names
	// are present in a Host matcher and/or when the server is listening
	// only on the HTTPS port.
	AutoHTTPS *AutoHTTPSConfig `json:"automatic_https,omitempty"`

	// If true, will require that a request's Host header match
	// the value of the ServerName sent by the client's TLS
	// ClientHello; often a necessary safeguard when using TLS
	// client authentication.
	StrictSNIHost *bool `json:"strict_sni_host,omitempty"`

	// A module which provides a source of IP ranges, from which
	// requests should be trusted. By default, no proxies are
	// trusted.
	//
	// On its own, this configuration will not do anything,
	// but it can be used as a default set of ranges for
	// handlers or matchers in routes to pick up, instead
	// of needing to configure each of them. See the
	// `reverse_proxy` handler for example, which uses this
	// to trust sensitive incoming `X-Forwarded-*` headers.
	TrustedProxiesRaw json.RawMessage `json:"trusted_proxies,omitempty" caddy:"namespace=http.ip_sources inline_key=source"`

	// The headers from which the client IP address could be
	// read from. These will be considered in order, with the
	// first good value being used as the client IP.
	// By default, only `X-Forwarded-For` is considered.
	//
	// This depends on `trusted_proxies` being configured and
	// the request being validated as coming from a trusted
	// proxy, otherwise the client IP will be set to the direct
	// remote IP address.
	ClientIPHeaders []string `json:"client_ip_headers,omitempty"`

	// Enables access logging and configures how access logs are handled
	// in this server. To minimally enable access logs, simply set this
	// to a non-null, empty struct.
	Logs *ServerLogConfig `json:"logs,omitempty"`

	// Protocols specifies which HTTP protocols to enable.
	// Supported values are:
	//
	// - `h1` (HTTP/1.1)
	// - `h2` (HTTP/2)
	// - `h2c` (cleartext HTTP/2)
	// - `h3` (HTTP/3)
	//
	// If enabling `h2` or `h2c`, `h1` must also be enabled;
	// this is due to current limitations in the Go standard
	// library.
	//
	// HTTP/2 operates only over TLS (HTTPS). HTTP/3 opens
	// a UDP socket to serve QUIC connections.
	//
	// H2C operates over plain TCP if the client supports it;
	// however, because this is not implemented by the Go
	// standard library, other server options are not compatible
	// and will not be applied to H2C requests. Do not enable this
	// only to achieve maximum client compatibility. In practice,
	// very few clients implement H2C, and even fewer require it.
	// Enabling H2C can be useful for serving/proxying gRPC
	// if encryption is not possible or desired.
	//
	// We recommend for most users to simply let Caddy use the
	// default settings.
	//
	// Default: `[h1 h2 h3]`
	Protocols []string `json:"protocols,omitempty"`

	// If set, metrics observations will be enabled.
	// This setting is EXPERIMENTAL and subject to change.
	Metrics *Metrics `json:"metrics,omitempty"`

	name string

	primaryHandlerChain Handler
	errorHandlerChain   Handler
	listenerWrappers    []caddy.ListenerWrapper
	listeners           []net.Listener

	tlsApp       *caddytls.TLS
	events       *caddyevents.App
	logger       *zap.Logger
	accessLogger *zap.Logger
	errorLogger  *zap.Logger
	ctx          caddy.Context

	server      *http.Server
	h3server    *http3.Server
	h3listeners []net.PacketConn // TODO: we have to hold these because quic-go won't close listeners it didn't create
	http2listeners []*http2Listener
	addresses   []caddy.NetworkAddress

	trustedProxies IPRangeSource

	shutdownAt   time.Time
	shutdownAtMu *sync.RWMutex

	// registered callback functions
	connStateFuncs   []func(net.Conn, http.ConnState)
	connContextFuncs []func(ctx context.Context, c net.Conn) context.Context
	onShutdownFuncs  []func()
}

// ServeHTTP is the entry point for all HTTP requests.
func (s *Server) ServeHTTP(w http.ResponseWriter, r *http.Request) {
	if r.TLS == nil {
		conn := r.Context().Value(ConnCtxKey).(net.Conn)
		if csc, ok := conn.(connectionStateConn); ok {
			r.TLS = new(tls.ConnectionState)
			*r.TLS = csc.ConnectionState()
		}
	}

	w.Header().Set("Server", "Caddy")

	// advertise HTTP/3, if enabled
	if s.h3server != nil {
		// keep track of active requests for QUIC transport purposes
		atomic.AddInt64(&s.activeRequests, 1)
		defer atomic.AddInt64(&s.activeRequests, -1)

		if r.ProtoMajor < 3 {
			err := s.h3server.SetQuicHeaders(w.Header())
			if err != nil {
				s.logger.Error("setting HTTP/3 Alt-Svc header", zap.Error(err))
			}
		}
	}

	// reject very long methods; probably a mistake or an attack
	if len(r.Method) > 32 {
		if s.shouldLogRequest(r) {
			s.accessLogger.Debug("rejecting request with long method",
				zap.String("method_trunc", r.Method[:32]),
				zap.String("remote_addr", r.RemoteAddr))
		}
		w.WriteHeader(http.StatusMethodNotAllowed)
		return
	}

	repl := caddy.NewReplacer()
	r = PrepareRequest(r, repl, w, s)

	// encode the request for logging purposes before
	// it enters any handler chain; this is necessary
	// to capture the original request in case it gets
	// modified during handling
	shouldLogCredentials := s.Logs != nil && s.Logs.ShouldLogCredentials
	loggableReq := zap.Object("request", LoggableHTTPRequest{
		Request:              r,
		ShouldLogCredentials: shouldLogCredentials,
	})
	errLog := s.errorLogger.With(loggableReq)

	var duration time.Duration

	if s.shouldLogRequest(r) {
		wrec := NewResponseRecorder(w, nil, nil)
		w = wrec

		// wrap the request body in a LengthReader
		// so we can track the number of bytes read from it
		var bodyReader *lengthReader
		if r.Body != nil {
			bodyReader = &lengthReader{Source: r.Body}
			r.Body = bodyReader
		}

		// capture the original version of the request
		accLog := s.accessLogger.With(loggableReq)

		defer func() {
			// this request may be flagged as omitted from the logs
			if skipLog, ok := GetVar(r.Context(), SkipLogVar).(bool); ok && skipLog {
				return
			}

			repl.Set("http.response.status", wrec.Status()) // will be 0 if no response is written by us (Go will write 200 to client)
			repl.Set("http.response.size", wrec.Size())
			repl.Set("http.response.duration", duration)
			repl.Set("http.response.duration_ms", duration.Seconds()*1e3) // multiply seconds to preserve decimal (see #4666)

			logger := accLog
			if s.Logs != nil {
				logger = s.Logs.wrapLogger(logger, r.Host)
			}

			log := logger.Info
			if wrec.Status() >= 400 {
				log = logger.Error
			}

			userID, _ := repl.GetString("http.auth.user.id")

			reqBodyLength := 0
			if bodyReader != nil {
				reqBodyLength = bodyReader.Length
			}

			log("handled request",
				zap.Int("bytes_read", reqBodyLength),
				zap.String("user_id", userID),
				zap.Duration("duration", duration),
				zap.Int("size", wrec.Size()),
				zap.Int("status", wrec.Status()),
				zap.Object("resp_headers", LoggableHTTPHeader{
					Header:               wrec.Header(),
					ShouldLogCredentials: shouldLogCredentials,
				}),
			)
		}()
	}

	start := time.Now()

	// guarantee ACME HTTP challenges; handle them
	// separately from any user-defined handlers
	if s.tlsApp.HandleHTTPChallenge(w, r) {
		duration = time.Since(start)
		return
	}

	// execute the primary handler chain
	err := s.primaryHandlerChain.ServeHTTP(w, r)
	duration = time.Since(start)

	// if no errors, we're done!
	if err == nil {
		return
	}

	// restore original request before invoking error handler chain (issue #3717)
	// TODO: this does not restore original headers, if modified (for efficiency)
	origReq := r.Context().Value(OriginalRequestCtxKey).(http.Request)
	r.Method = origReq.Method
	r.RemoteAddr = origReq.RemoteAddr
	r.RequestURI = origReq.RequestURI
	cloneURL(origReq.URL, r.URL)

	// prepare the error log
	logger := errLog
	if s.Logs != nil {
		logger = s.Logs.wrapLogger(logger, r.Host)
	}
	logger = logger.With(zap.Duration("duration", duration))

	// get the values that will be used to log the error
	errStatus, errMsg, errFields := errLogValues(err)

	// add HTTP error information to request context
	r = s.Errors.WithError(r, err)

	if s.Errors != nil && len(s.Errors.Routes) > 0 {
		// execute user-defined error handling route
		err2 := s.errorHandlerChain.ServeHTTP(w, r)
		if err2 == nil {
			// user's error route handled the error response
			// successfully, so now just log the error
			logger.Debug(errMsg, errFields...)
		} else {
			// well... this is awkward
			errFields = append([]zapcore.Field{
				zap.String("error", err2.Error()),
				zap.Namespace("first_error"),
				zap.String("msg", errMsg),
			}, errFields...)
			logger.Error("error handling handler error", errFields...)
			if handlerErr, ok := err.(HandlerError); ok {
				w.WriteHeader(handlerErr.StatusCode)
			} else {
				w.WriteHeader(http.StatusInternalServerError)
			}
		}
	} else {
		if errStatus >= 500 {
			logger.Error(errMsg, errFields...)
		} else {
			logger.Debug(errMsg, errFields...)
		}
		w.WriteHeader(errStatus)
	}
}

// wrapPrimaryRoute wraps stack (a compiled middleware handler chain)
// in s.enforcementHandler which performs crucial security checks, etc.
func (s *Server) wrapPrimaryRoute(stack Handler) Handler {
	return HandlerFunc(func(w http.ResponseWriter, r *http.Request) error {
		return s.enforcementHandler(w, r, stack)
	})
}

// enforcementHandler is an implicit middleware which performs
// standard checks before executing the HTTP middleware chain.
func (s *Server) enforcementHandler(w http.ResponseWriter, r *http.Request, next Handler) error {
	// enforce strict host matching, which ensures that the SNI
	// value (if any), matches the Host header; essential for
	// servers that rely on TLS ClientAuth sharing a listener
	// with servers that do not; if not enforced, client could
	// bypass by sending benign SNI then restricted Host header
	if s.StrictSNIHost != nil && *s.StrictSNIHost && r.TLS != nil {
		hostname, _, err := net.SplitHostPort(r.Host)
		if err != nil {
			hostname = r.Host // OK; probably lacked port
		}
		if !strings.EqualFold(r.TLS.ServerName, hostname) {
			err := fmt.Errorf("strict host matching: TLS ServerName (%s) and HTTP Host (%s) values differ",
				r.TLS.ServerName, hostname)
			r.Close = true
			return Error(http.StatusMisdirectedRequest, err)
		}
	}
	return next.ServeHTTP(w, r)
}

// listenersUseAnyPortOtherThan returns true if there are any
// listeners in s that use a port which is not otherPort.
func (s *Server) listenersUseAnyPortOtherThan(otherPort int) bool {
	for _, lnAddr := range s.Listen {
		laddrs, err := caddy.ParseNetworkAddress(lnAddr)
		if err != nil {
			continue
		}
		if uint(otherPort) > laddrs.EndPort || uint(otherPort) < laddrs.StartPort {
			return true
		}
	}
	return false
}

// hasListenerAddress returns true if s has a listener
// at the given address fullAddr. Currently, fullAddr
// must represent exactly one socket address (port
// ranges are not supported)
func (s *Server) hasListenerAddress(fullAddr string) bool {
	laddrs, err := caddy.ParseNetworkAddress(fullAddr)
	if err != nil {
		return false
	}
	if laddrs.PortRangeSize() != 1 {
		return false // TODO: support port ranges
	}

	for _, lnAddr := range s.Listen {
		thisAddrs, err := caddy.ParseNetworkAddress(lnAddr)
		if err != nil {
			continue
		}
		if thisAddrs.Network != laddrs.Network {
			continue
		}

		// Apparently, Linux requires all bound ports to be distinct
		// *regardless of host interface* even if the addresses are
		// in fact different; binding "192.168.0.1:9000" and then
		// ":9000" will fail for ":9000" because "address is already
		// in use" even though it's not, and the same bindings work
		// fine on macOS. I also found on Linux that listening on
		// "[::]:9000" would fail with a similar error, except with
		// the address "0.0.0.0:9000", as if deliberately ignoring
		// that I specified the IPv6 interface explicitly. This seems
		// to be a major bug in the Linux network stack and I don't
		// know why it hasn't been fixed yet, so for now we have to
		// special-case ourselves around Linux like a doting parent.
		// The second issue seems very similar to a discussion here:
		// https://github.com/nodejs/node/issues/9390
		//
		// This is very easy to reproduce by creating an HTTP server
		// that listens to both addresses or just one with a host
		// interface; or for a more confusing reproduction, try
		// listening on "127.0.0.1:80" and ":443" and you'll see
		// the error, if you take away the GOOS condition below.
		//
		// So, an address is equivalent if the port is in the port
		// range, and if not on Linux, the host is the same... sigh.
		if (runtime.GOOS == "linux" || thisAddrs.Host == laddrs.Host) &&
			(laddrs.StartPort <= thisAddrs.EndPort) &&
			(laddrs.StartPort >= thisAddrs.StartPort) {
			return true
		}
	}
	return false
}

func (s *Server) hasTLSClientAuth() bool {
	for _, cp := range s.TLSConnPolicies {
		if cp.ClientAuthentication != nil && cp.ClientAuthentication.Active() {
			return true
		}
	}
	return false
}

// findLastRouteWithHostMatcher returns the index of the last route
// in the server which has a host matcher. Used during Automatic HTTPS
// to determine where to insert the HTTP->HTTPS redirect route, such
// that it is after any other host matcher but before any "catch-all"
// route without a host matcher.
func (s *Server) findLastRouteWithHostMatcher() int {
	foundHostMatcher := false
	lastIndex := len(s.Routes)

	for i, route := range s.Routes {
		// since we want to break out of an inner loop, use a closure
		// to allow us to use 'return' when we found a host matcher
		found := (func() bool {
			for _, sets := range route.MatcherSets {
				for _, matcher := range sets {
					switch matcher.(type) {
					case *MatchHost:
						foundHostMatcher = true
						return true
					}
				}
			}
			return false
		})()

		// if we found the host matcher, change the lastIndex to
		// just after the current route
		if found {
			lastIndex = i + 1
		}
	}

	// If we didn't actually find a host matcher, return 0
	// because that means every defined route was a "catch-all".
	// See https://caddy.community/t/how-to-set-priority-in-caddyfile/13002/8
	if !foundHostMatcher {
		return 0
	}

	return lastIndex
}

// serveHTTP3 creates a QUIC listener, configures an HTTP/3 server if
// not already done, and then uses that server to serve HTTP/3 over
// the listener, with Server s as the handler.
func (s *Server) serveHTTP3(addr caddy.NetworkAddress, tlsCfg *tls.Config) error {
	switch addr.Network {
	case "unix":
		addr.Network = "unixgram"
	case "tcp4":
		addr.Network = "udp4"
	case "tcp6":
		addr.Network = "udp6"
	default:
		addr.Network = "udp" // TODO: Maybe a better default is to not enable HTTP/3 if we do not know the network?
	}

	lnAny, err := addr.Listen(s.ctx, 0, net.ListenConfig{})
	if err != nil {
		return err
	}
	ln := lnAny.(net.PacketConn)

	h3ln, err := caddy.ListenQUIC(ln, tlsCfg, &s.activeRequests)
	if err != nil {
		return fmt.Errorf("starting HTTP/3 QUIC listener: %v", err)
	}

	// create HTTP/3 server if not done already
	if s.h3server == nil {
		s.h3server = &http3.Server{
			Handler:        s,
			TLSConfig:      tlsCfg,
			MaxHeaderBytes: s.MaxHeaderBytes,
			// TODO: remove this config when draft versions are no longer supported (we have no need to support drafts)
			QuicConfig: &quic.Config{
				Versions: []quic.VersionNumber{quic.Version1, quic.Version2},
			},
		}
	}

	s.h3listeners = append(s.h3listeners, lnAny.(net.PacketConn))

	//nolint:errcheck
	go s.h3server.ServeListener(h3ln)

	return nil
}

// configureServer applies/binds the registered callback functions to the server.
func (s *Server) configureServer(server *http.Server) {
	for _, f := range s.connStateFuncs {
		if server.ConnState != nil {
			baseConnStateFunc := server.ConnState
			server.ConnState = func(conn net.Conn, state http.ConnState) {
				baseConnStateFunc(conn, state)
				f(conn, state)
			}
		} else {
			server.ConnState = f
		}
	}

	for _, f := range s.connContextFuncs {
		if server.ConnContext != nil {
			baseConnContextFunc := server.ConnContext
			server.ConnContext = func(ctx context.Context, c net.Conn) context.Context {
				return f(baseConnContextFunc(ctx, c), c)
			}
		} else {
			server.ConnContext = f
		}
	}

	for _, f := range s.onShutdownFuncs {
		server.RegisterOnShutdown(f)
	}
}

// RegisterConnState registers f to be invoked on s.ConnState.
func (s *Server) RegisterConnState(f func(net.Conn, http.ConnState)) {
	s.connStateFuncs = append(s.connStateFuncs, f)
}

// RegisterConnContext registers f to be invoked as part of s.ConnContext.
func (s *Server) RegisterConnContext(f func(ctx context.Context, c net.Conn) context.Context) {
	s.connContextFuncs = append(s.connContextFuncs, f)
}

// RegisterOnShutdown registers f to be invoked on server shutdown.
func (s *Server) RegisterOnShutdown(f func()) {
	s.onShutdownFuncs = append(s.onShutdownFuncs, f)
}

// HTTPErrorConfig determines how to handle errors
// from the HTTP handlers.
type HTTPErrorConfig struct {
	// The routes to evaluate after the primary handler
	// chain returns an error. In an error route, extra
	// placeholders are available:
	//
	// Placeholder | Description
	// ------------|---------------
	// `{http.error.status_code}` | The recommended HTTP status code
	// `{http.error.status_text}` | The status text associated with the recommended status code
	// `{http.error.message}`     | The error message
	// `{http.error.trace}`       | The origin of the error
	// `{http.error.id}`          | An identifier for this occurrence of the error
	Routes RouteList `json:"routes,omitempty"`
}

// WithError makes a shallow copy of r to add the error to its
// context, and sets placeholders on the request's replacer
// related to err. It returns the modified request which has
// the error information in its context and replacer. It
// overwrites any existing error values that are stored.
func (*HTTPErrorConfig) WithError(r *http.Request, err error) *http.Request {
	// add the raw error value to the request context
	// so it can be accessed by error handlers
	c := context.WithValue(r.Context(), ErrorCtxKey, err)
	r = r.WithContext(c)

	// add error values to the replacer
	repl := r.Context().Value(caddy.ReplacerCtxKey).(*caddy.Replacer)
	repl.Set("http.error", err)
	if handlerErr, ok := err.(HandlerError); ok {
		repl.Set("http.error.status_code", handlerErr.StatusCode)
		repl.Set("http.error.status_text", http.StatusText(handlerErr.StatusCode))
		repl.Set("http.error.id", handlerErr.ID)
		repl.Set("http.error.trace", handlerErr.Trace)
		if handlerErr.Err != nil {
			repl.Set("http.error.message", handlerErr.Err.Error())
		} else {
			repl.Set("http.error.message", http.StatusText(handlerErr.StatusCode))
		}
	}

	return r
}

// shouldLogRequest returns true if this request should be logged.
func (s *Server) shouldLogRequest(r *http.Request) bool {
	if s.accessLogger == nil || s.Logs == nil {
		// logging is disabled
		return false
	}
	if _, ok := s.Logs.LoggerNames[r.Host]; ok {
		// this host is mapped to a particular logger name
		return true
	}
	for _, dh := range s.Logs.SkipHosts {
		// logging for this particular host is disabled
		if certmagic.MatchWildcard(r.Host, dh) {
			return false
		}
	}
	// if configured, this host is not mapped and thus must not be logged
	return !s.Logs.SkipUnmappedHosts
}

// protocol returns true if the protocol proto is configured/enabled.
func (s *Server) protocol(proto string) bool {
	for _, p := range s.Protocols {
		if p == proto {
			return true
		}
	}
	return false
}

// Listeners returns the server's listeners. These are active listeners,
// so calling Accept() or Close() on them will probably break things.
// They are made available here for read-only purposes (e.g. Addr())
// and for type-asserting for purposes where you know what you're doing.
//
// EXPERIMENTAL: Subject to change or removal.
func (s *Server) Listeners() []net.Listener { return s.listeners }

// PrepareRequest fills the request r for use in a Caddy HTTP handler chain. w and s can
// be nil, but the handlers will lose response placeholders and access to the server.
func PrepareRequest(r *http.Request, repl *caddy.Replacer, w http.ResponseWriter, s *Server) *http.Request {
	// set up the context for the request
	ctx := context.WithValue(r.Context(), caddy.ReplacerCtxKey, repl)
	ctx = context.WithValue(ctx, ServerCtxKey, s)

	trusted, clientIP := determineTrustedProxy(r, s)
	ctx = context.WithValue(ctx, VarsCtxKey, map[string]any{
		TrustedProxyVarKey: trusted,
		ClientIPVarKey:     clientIP,
	})

	ctx = context.WithValue(ctx, routeGroupCtxKey, make(map[string]struct{}))

	var url2 url.URL // avoid letting this escape to the heap
	ctx = context.WithValue(ctx, OriginalRequestCtxKey, originalRequest(r, &url2))
	r = r.WithContext(ctx)

	// once the pointer to the request won't change
	// anymore, finish setting up the replacer
	addHTTPVarsToReplacer(repl, r, w)

	return r
}

// originalRequest returns a partial, shallow copy of
// req, including: req.Method, deep copy of req.URL
// (into the urlCopy parameter, which should be on the
// stack), req.RequestURI, and req.RemoteAddr. Notably,
// headers are not copied. This function is designed to
// be very fast and efficient, and useful primarily for
// read-only/logging purposes.
func originalRequest(req *http.Request, urlCopy *url.URL) http.Request {
	cloneURL(req.URL, urlCopy)
	return http.Request{
		Method:     req.Method,
		RemoteAddr: req.RemoteAddr,
		RequestURI: req.RequestURI,
		URL:        urlCopy,
	}
}

// determineTrustedProxy parses the remote IP address of
// the request, and determines (if the server configured it)
// if the client is a trusted proxy. If trusted, also returns
// the real client IP if possible.
func determineTrustedProxy(r *http.Request, s *Server) (bool, string) {
	// If there's no server, then we can't check anything
	if s == nil {
		return false, ""
	}

	// Parse the remote IP, ignore the error as non-fatal,
	// but the remote IP is required to continue, so we
	// just return early. This should probably never happen
	// though, unless some other module manipulated the request's
	// remote address and used an invalid value.
	clientIP, _, err := net.SplitHostPort(r.RemoteAddr)
	if err != nil {
		return false, ""
	}

	// Client IP may contain a zone if IPv6, so we need
	// to pull that out before parsing the IP
	clientIP, _, _ = strings.Cut(clientIP, "%")
	ipAddr, err := netip.ParseAddr(clientIP)
	if err != nil {
		return false, ""
	}

	// Check if the client is a trusted proxy
	if s.trustedProxies == nil {
		return false, ipAddr.String()
	}
	for _, ipRange := range s.trustedProxies.GetIPRanges(r) {
		if ipRange.Contains(ipAddr) {
			// We trust the proxy, so let's try to
			// determine the real client IP
			return true, trustedRealClientIP(r, s.ClientIPHeaders, ipAddr.String())
		}
	}

	return false, ipAddr.String()
}

// trustedRealClientIP finds the client IP from the request assuming it is
// from a trusted client. If there is no client IP headers, then the
// direct remote address is returned. If there are client IP headers,
// then the first value from those headers is used.
func trustedRealClientIP(r *http.Request, headers []string, clientIP string) string {
	// Read all the values of the configured client IP headers, in order
	var values []string
	for _, field := range headers {
		values = append(values, r.Header.Values(field)...)
	}

	// If we don't have any values, then give up
	if len(values) == 0 {
		return clientIP
	}

	// Since there can be many header values, we need to
	// join them together before splitting to get the full list
	allValues := strings.Split(strings.Join(values, ","), ",")

	// Get first valid left-most IP address
	for _, ip := range allValues {
		ip, _, _ = strings.Cut(strings.TrimSpace(ip), "%")
		ipAddr, err := netip.ParseAddr(ip)
		if err != nil {
			continue
		}
		return ipAddr.String()
	}

	// We didn't find a valid IP
	return clientIP
}

// cloneURL makes a copy of r.URL and returns a
// new value that doesn't reference the original.
func cloneURL(from, to *url.URL) {
	*to = *from
	if from.User != nil {
		userInfo := new(url.Userinfo)
		*userInfo = *from.User
		to.User = userInfo
	}
}

// lengthReader is an io.ReadCloser that keeps track of the
// number of bytes read from the request body.
type lengthReader struct {
	Source io.ReadCloser
	Length int
}

func (r *lengthReader) Read(b []byte) (int, error) {
	n, err := r.Source.Read(b)
	r.Length += n
	return n, err
}

func (r *lengthReader) Close() error {
	return r.Source.Close()
}

// Context keys for HTTP request context values.
const (
	// For referencing the server instance
	ServerCtxKey caddy.CtxKey = "server"

	// For the request's variable table
	VarsCtxKey caddy.CtxKey = "vars"

	// For a partial copy of the unmodified request that
	// originally came into the server's entry handler
	OriginalRequestCtxKey caddy.CtxKey = "original_request"

<<<<<<< HEAD
	// For referencing underlying net.Conn
	ConnCtxKey caddy.CtxKey = "conn"
=======
	// For tracking whether the client is a trusted proxy
	TrustedProxyVarKey string = "trusted_proxy"

	// For tracking the real client IP (affected by trusted_proxy)
	ClientIPVarKey string = "client_ip"
>>>>>>> 2b3046de
)<|MERGE_RESOLUTION|>--- conflicted
+++ resolved
@@ -879,14 +879,12 @@
 	// originally came into the server's entry handler
 	OriginalRequestCtxKey caddy.CtxKey = "original_request"
 
-<<<<<<< HEAD
 	// For referencing underlying net.Conn
 	ConnCtxKey caddy.CtxKey = "conn"
-=======
+
 	// For tracking whether the client is a trusted proxy
 	TrustedProxyVarKey string = "trusted_proxy"
 
 	// For tracking the real client IP (affected by trusted_proxy)
 	ClientIPVarKey string = "client_ip"
->>>>>>> 2b3046de
 )