--- conflicted
+++ resolved
@@ -490,7 +490,35 @@
 	return lastIndex
 }
 
-<<<<<<< HEAD
+// serveHTTP3 creates a QUIC listener, configures an HTTP/3 server if
+// not already done, and then uses that server to serve HTTP/3 over
+// the listener, with Server s as the handler.
+func (s *Server) serveHTTP3(hostport string, tlsCfg *tls.Config) error {
+	h3ln, err := caddy.ListenQUIC(hostport, tlsCfg, &s.activeRequests)
+	if err != nil {
+		return fmt.Errorf("starting HTTP/3 QUIC listener: %v", err)
+	}
+
+	// create HTTP/3 server if not done already
+	if s.h3server == nil {
+		s.h3server = &http3.Server{
+			Handler:        s,
+			TLSConfig:      tlsCfg,
+			MaxHeaderBytes: s.MaxHeaderBytes,
+			// TODO: remove this config when draft versions are no longer supported (we have no need to support drafts)
+			QuicConfig: &quic.Config{
+				Versions: []quic.VersionNumber{quic.Version1, quic.Version2},
+			},
+		}
+	}
+
+	//nolint:errcheck
+	go s.h3server.ServeListener(h3ln)
+
+	return nil
+}
+
+
 // configureServer applies/binds the registered callback functions to the server.
 func (s *Server) configureServer(server *http.Server) {
 	for _, f := range s.connStateFuncs {
@@ -534,34 +562,6 @@
 // RegisterOnShutdown registers f to be invoked on server shutdown.
 func (s *Server) RegisterOnShutdown(f func()) {
 	s.onShutdownFuncs = append(s.onShutdownFuncs, f)
-=======
-// serveHTTP3 creates a QUIC listener, configures an HTTP/3 server if
-// not already done, and then uses that server to serve HTTP/3 over
-// the listener, with Server s as the handler.
-func (s *Server) serveHTTP3(hostport string, tlsCfg *tls.Config) error {
-	h3ln, err := caddy.ListenQUIC(hostport, tlsCfg, &s.activeRequests)
-	if err != nil {
-		return fmt.Errorf("starting HTTP/3 QUIC listener: %v", err)
-	}
-
-	// create HTTP/3 server if not done already
-	if s.h3server == nil {
-		s.h3server = &http3.Server{
-			Handler:        s,
-			TLSConfig:      tlsCfg,
-			MaxHeaderBytes: s.MaxHeaderBytes,
-			// TODO: remove this config when draft versions are no longer supported (we have no need to support drafts)
-			QuicConfig: &quic.Config{
-				Versions: []quic.VersionNumber{quic.Version1, quic.Version2},
-			},
-		}
-	}
-
-	//nolint:errcheck
-	go s.h3server.ServeListener(h3ln)
-
-	return nil
->>>>>>> 74547f5b
 }
 
 // HTTPErrorConfig determines how to handle errors
