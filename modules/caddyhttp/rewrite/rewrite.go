--- conflicted
+++ resolved
@@ -32,13 +32,6 @@
 
 // Rewrite is a middleware which can rewrite HTTP requests.
 type Rewrite struct {
-<<<<<<< HEAD
-	Method   string `json:"method,omitempty"`
-	URI      string `json:"uri,omitempty"`
-	Rehandle bool   `json:"rehandle,omitempty"`
-
-	logger *zap.Logger
-=======
 	Method string `json:"method,omitempty"`
 	URI    string `json:"uri,omitempty"`
 
@@ -47,7 +40,8 @@
 
 	HTTPRedirect caddyhttp.WeakString `json:"http_redirect,omitempty"`
 	Rehandle     bool                 `json:"rehandle,omitempty"`
->>>>>>> 6c533558
+  
+	logger *zap.Logger
 }
 
 // CaddyModule returns the Caddy module information.
@@ -58,30 +52,27 @@
 	}
 }
 
-<<<<<<< HEAD
 // Provision sets up rewr.
 func (rewr *Rewrite) Provision(ctx caddy.Context) error {
 	rewr.logger = ctx.Logger(rewr)
-=======
+	return nil
+}
+
 // Validate ensures rewr's configuration is valid.
 func (rewr Rewrite) Validate() error {
 	if rewr.HTTPRedirect != "" && rewr.Rehandle {
 		return fmt.Errorf("cannot be configured to both write a redirect response and rehandle internally")
 	}
->>>>>>> 6c533558
 	return nil
 }
 
 func (rewr Rewrite) ServeHTTP(w http.ResponseWriter, r *http.Request, next caddyhttp.Handler) error {
 	repl := r.Context().Value(caddy.ReplacerCtxKey).(caddy.Replacer)
 	var changed bool
-<<<<<<< HEAD
 
 	logger := rewr.logger.With(
 		zap.Object("request", caddyhttp.LoggableHTTPRequest{Request: r}),
 	)
-=======
->>>>>>> 6c533558
 
 	// rewrite the method
 	if rewr.Method != "" {
@@ -116,16 +107,6 @@
 		}
 	}
 
-<<<<<<< HEAD
-	if changed {
-		logger.Debug("rewrote request",
-			zap.String("method", r.Method),
-			zap.String("uri", r.RequestURI),
-		)
-		if rewr.Rehandle {
-			return caddyhttp.ErrRehandle
-		}
-=======
 	// strip path prefix or suffix
 	if rewr.StripPathPrefix != "" {
 		prefix := repl.ReplaceAll(rewr.StripPathPrefix, "")
@@ -145,20 +126,24 @@
 		}
 		r.RequestURI = newURI
 	}
-
-	if changed && rewr.Rehandle {
-		return caddyhttp.ErrRehandle
->>>>>>> 6c533558
-	}
-
-	if changed && rewr.HTTPRedirect != "" {
-		statusCode, err := strconv.Atoi(repl.ReplaceAll(rewr.HTTPRedirect.String(), ""))
-		if err != nil {
-			return caddyhttp.Error(http.StatusInternalServerError, err)
+  
+  if changed {
+		logger.Debug("rewrote request",
+			zap.String("method", r.Method),
+			zap.String("uri", r.RequestURI),
+		)
+		if rewr.Rehandle {
+			return caddyhttp.ErrRehandle
 		}
-		w.Header().Set("Location", r.RequestURI)
-		w.WriteHeader(statusCode)
-		return nil
+		if rewr.HTTPRedirect != "" {
+			statusCode, err := strconv.Atoi(repl.ReplaceAll(rewr.HTTPRedirect.String(), ""))
+			if err != nil {
+				return caddyhttp.Error(http.StatusInternalServerError, err)
+			}
+			w.Header().Set("Location", r.RequestURI)
+			w.WriteHeader(statusCode)
+			return nil
+		}
 	}
 
 	return next.ServeHTTP(w, r)
