--- conflicted
+++ resolved
@@ -28,13 +28,8 @@
 
 // parseCaddyfile sets up the handler from Caddyfile tokens. Syntax:
 //
-<<<<<<< HEAD
-//	basicauth [<matcher>] [<hash_algorithm> [<realm>]] {
-//	    <username> <hashed_password>
-=======
 //	basic_auth [<matcher>] [<hash_algorithm> [<realm>]] {
-//	    <username> <hashed_password_base64> [<salt_base64>]
->>>>>>> 21744b6c
+//	    <username> <hashed_password_base64>
 //	    ...
 //	}
 //
