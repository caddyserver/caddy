--- conflicted
+++ resolved
@@ -65,11 +65,8 @@
 			cmd.Flags().BoolP("templates", "t", false, "Enable template rendering")
 			cmd.Flags().BoolP("access-log", "a", false, "Enable the access log")
 			cmd.Flags().BoolP("debug", "v", false, "Enable verbose debug logs")
-<<<<<<< HEAD
-			cmd.Flags().BoolP("no-compress", "", false, "Disable Zstandard and Gzip compression")
-=======
+      cmd.Flags().BoolP("no-compress", "", false, "Disable Zstandard and Gzip compression")
 			cmd.Flags().StringSliceP("precompressed", "p", []string{}, "Specify precompression file extensions. Compression preference implied from flag order.")
->>>>>>> 362f33da
 			cmd.RunE = caddycmd.WrapCommandFuncForCobra(cmdFileServer)
 			cmd.AddCommand(&cobra.Command{
 				Use:     "export-template",
@@ -94,14 +91,11 @@
 	templates := fs.Bool("templates")
 	accessLog := fs.Bool("access-log")
 	debug := fs.Bool("debug")
-<<<<<<< HEAD
 	compress := !fs.Bool("no-compress")
-=======
 	precompressed, err := fs.GetStringSlice("precompressed")
 	if err != nil {
 		return caddy.ExitCodeFailedStartup, fmt.Errorf("invalid precompressed flag: %v", err)
 	}
->>>>>>> 362f33da
 
 	var handlers []json.RawMessage
 
