--- conflicted
+++ resolved
@@ -581,8 +581,6 @@
 					zap.String("address", el.LocalAddr().String()))
 			}
 		}
-<<<<<<< HEAD
-=======
 
 		// TODO: CloseGracefully, once implemented upstream (see https://github.com/lucas-clemente/quic-go/issues/2103)
 		if err := server.h3server.Close(); err != nil {
@@ -591,12 +589,25 @@
 				zap.Strings("addresses", server.Listen))
 		}
 	}
+	stopH2Listener := func(server *Server) {
+		defer finishedShutdown.Done()
+		startedShutdown.Done()
+
+		for i, s := range server.http2listeners {
+			if err := s.Shutdown(ctx); err != nil {
+				app.logger.Error("http2 listener shutdown",
+					zap.Error(err),
+					zap.Int("index", i))
+			}
+		}
+	}
 
 	for _, server := range app.Servers {
-		startedShutdown.Add(2)
-		finishedShutdown.Add(2)
+		startedShutdown.Add(3)
+		finishedShutdown.Add(3)
 		go stopServer(server)
 		go stopH3Server(server)
+		go stopH2Listener(server)
 	}
 
 	// block until all the goroutines have been run by the scheduler;
@@ -613,16 +624,7 @@
 	if caddy.Exiting() {
 		finishedShutdown.Wait()
 	}
->>>>>>> 72e7edda
-
-		for i, s := range server.http2listeners {
-			if err := s.Shutdown(ctx); err != nil {
-				app.logger.Error("http2 listener shutdown",
-					zap.Error(err),
-					zap.Int("index", i))
-			}
-		}
-	}
+
 	return nil
 }
 
