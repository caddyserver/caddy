--- conflicted
+++ resolved
@@ -25,7 +25,6 @@
 
 	"github.com/caddyserver/caddy/v2"
 	"github.com/caddyserver/caddy/v2/modules/caddytls"
-	"github.com/lucas-clemente/quic-go/http3"
 	"go.uber.org/zap"
 	"golang.org/x/net/http2"
 	"golang.org/x/net/http2/h2c"
@@ -362,49 +361,14 @@
 				// enable TLS if there is a policy and if this is not the HTTP port
 				useTLS := len(srv.TLSConnPolicies) > 0 && int(listenAddr.StartPort+portOffset) != app.httpPort()
 				if useTLS {
-					// create TLS listener
+					// create TLS listener - this enables and terminates TLS
 					ln = tls.NewListener(ln, tlsCfg)
 
-<<<<<<< HEAD
-					// create HTTP/3 listener
+					// enable HTTP/3
 					app.logger.Info("enabling HTTP/3 listener", zap.String("addr", hostport))
-					h3ln, err := caddy.ListenQUIC(hostport, tlsCfg, &srv.activeRequests)
-					if err != nil {
-						return fmt.Errorf("starting HTTP/3 QUIC listener: %v", err)
+					if err := srv.serveHTTP3(hostport, tlsCfg); err != nil {
+						return err
 					}
-					h3srv := &http3.Server{
-						Server: &http.Server{
-							Addr:      hostport,
-							Handler:   srv,
-							TLSConfig: tlsCfg,
-							ErrorLog:  serverLogger,
-						},
-					}
-					//nolint:errcheck
-					go h3srv.ServeListener(h3ln)
-					app.h3servers = append(app.h3servers, h3srv)
-					srv.h3server = h3srv
-=======
-					// TODO: HTTP/3 support is experimental for now
-					if srv.ExperimentalHTTP3 {
-						if srv.h3server == nil {
-							srv.h3server = &http3.Server{
-								Handler:        srv,
-								TLSConfig:      tlsCfg,
-								MaxHeaderBytes: srv.MaxHeaderBytes,
-							}
-						}
-
-						app.logger.Info("enabling experimental HTTP/3 listener", zap.String("addr", hostport))
-						h3ln, err := caddy.ListenQUIC(hostport, tlsCfg)
-						if err != nil {
-							return fmt.Errorf("getting HTTP/3 QUIC listener: %v", err)
-						}
-
-						//nolint:errcheck
-						go srv.h3server.ServeListener(h3ln)
-					}
->>>>>>> 1960a0dc
 				}
 
 				// finish wrapping listener where we left off before TLS
