--- conflicted
+++ resolved
@@ -422,12 +422,7 @@
 				zap.Int("index", i))
 		}
 	}
-<<<<<<< HEAD
-	for _, s := range app.h3servers {
-=======
-
 	for i, s := range app.h3servers {
->>>>>>> 0bebea0d
 		// TODO: CloseGracefully, once implemented upstream
 		// (see https://github.com/lucas-clemente/quic-go/issues/2103)
 		if err := s.Close(); err != nil {
