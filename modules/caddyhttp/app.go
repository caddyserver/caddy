--- conflicted
+++ resolved
@@ -403,16 +403,11 @@
 					zap.Bool("http3", srv.ExperimentalHTTP3),
 					zap.Bool("tls", useTLS),
 				)
+        
+        srv.listeners = append(srv.listeners, ln)
 
 				//nolint:errcheck
-<<<<<<< HEAD
 				go srv.server.Serve(ln)
-=======
-				go s.Serve(ln)
-
-				srv.listeners = append(srv.listeners, ln)
-				app.servers = append(app.servers, s)
->>>>>>> db1aa5b5
 			}
 		}
 	}
@@ -470,36 +465,22 @@
 	} else {
 		app.logger.Debug("servers shutting down with eternal grace period")
 	}
-<<<<<<< HEAD
 
 	// shut down servers
 	for _, server := range app.Servers {
 		if err := server.server.Shutdown(ctx); err != nil {
-			return err
-=======
-	for i, s := range app.servers {
-		if err := s.Shutdown(ctx); err != nil {
 			app.logger.Error("server shutdown",
 				zap.Error(err),
 				zap.Int("index", i))
->>>>>>> db1aa5b5
-		}
-
-<<<<<<< HEAD
+		}
+		
 		if server.h3server != nil {
 			// TODO: CloseGracefully, once implemented upstream (see https://github.com/lucas-clemente/quic-go/issues/2103)
 			if err := server.h3server.Close(); err != nil {
-				return err
-			}
-=======
-	for i, s := range app.h3servers {
-		// TODO: CloseGracefully, once implemented upstream
-		// (see https://github.com/lucas-clemente/quic-go/issues/2103)
-		if err := s.Close(); err != nil {
-			app.logger.Error("HTTP/3 server shutdown",
-				zap.Error(err),
-				zap.Int("index", i))
->>>>>>> db1aa5b5
+				app.logger.Error("HTTP/3 server shutdown",
+					zap.Error(err),
+					zap.Int("index", i))
+			}
 		}
 	}
 
