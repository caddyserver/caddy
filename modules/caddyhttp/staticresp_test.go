--- conflicted
+++ resolved
@@ -29,13 +29,8 @@
 	r := fakeRequest()
 	w := httptest.NewRecorder()
 
-<<<<<<< HEAD
-	s := Static{
-		StatusCode: strconv.Itoa(http.StatusNotFound),
-=======
 	s := StaticResponse{
 		StatusCode: weakString(strconv.Itoa(http.StatusNotFound)),
->>>>>>> fb2d4aa7
 		Headers: http.Header{
 			"X-Test": []string{"Testing"},
 		},
