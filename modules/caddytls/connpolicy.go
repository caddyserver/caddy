// Copyright 2015 Matthew Holt and The Caddy Authors
//
// Licensed under the Apache License, Version 2.0 (the "License");
// you may not use this file except in compliance with the License.
// You may obtain a copy of the License at
//
//     http://www.apache.org/licenses/LICENSE-2.0
//
// Unless required by applicable law or agreed to in writing, software
// distributed under the License is distributed on an "AS IS" BASIS,
// WITHOUT WARRANTIES OR CONDITIONS OF ANY KIND, either express or implied.
// See the License for the specific language governing permissions and
// limitations under the License.

package caddytls

import (
	"crypto/tls"
	"crypto/x509"
	"encoding/base64"
	"encoding/json"
	"fmt"
	"os"
	"strings"

	"github.com/caddyserver/caddy/v2"
	"github.com/mholt/acmez"
)

// ConnectionPolicies govern the establishment of TLS connections. It is
// an ordered group of connection policies; the first matching policy will
// be used to configure TLS connections at handshake-time.
type ConnectionPolicies []*ConnectionPolicy

// Provision sets up each connection policy. It should be called
// during the Validate() phase, after the TLS app (if any) is
// already set up.
func (cp ConnectionPolicies) Provision(ctx caddy.Context) error {
	for i, pol := range cp {
		// matchers
		mods, err := ctx.LoadModule(pol, "MatchersRaw")
		if err != nil {
			return fmt.Errorf("loading handshake matchers: %v", err)
		}
		for _, modIface := range mods.(map[string]interface{}) {
			cp[i].matchers = append(cp[i].matchers, modIface.(ConnectionMatcher))
		}

		// enable HTTP/2 by default
		if len(pol.ALPN) == 0 {
			pol.ALPN = append(pol.ALPN, defaultALPN...)
		}

		// pre-build standard TLS config so we don't have to at handshake-time
		err = pol.buildStandardTLSConfig(ctx)
		if err != nil {
			return fmt.Errorf("connection policy %d: building standard TLS config: %s", i, err)
		}

		if pol.ClientAuthentication != nil {
			if len(pol.ClientAuthentication.ValidatorsRaw) > 0 {
				clientCertValidations, err := ctx.LoadModule(pol.ClientAuthentication, "ValidatorsRaw")
				if err != nil {
					return fmt.Errorf("loading client cert validators: %v", err)
				}
				for _, validator := range clientCertValidations.([]interface{}) {
					cp[i].ClientAuthentication.Validators = append(cp[i].ClientAuthentication.Validators, validator.(ClientCertValidator))
				}
			}
		}
	}

	return nil
}

// TLSConfig returns a standard-lib-compatible TLS configuration which
// selects the first matching policy based on the ClientHello.
func (cp ConnectionPolicies) TLSConfig(_ caddy.Context) *tls.Config {
	// using ServerName to match policies is extremely common, especially in configs
	// with lots and lots of different policies; we can fast-track those by indexing
	// them by SNI, so we don't have to iterate potentially thousands of policies
	// (TODO: this map does not account for wildcards, see if this is a problem in practice? look for reports of high connection latency with wildcard certs but low latency for non-wildcards in multi-thousand-cert deployments)
	indexedBySNI := make(map[string]ConnectionPolicies)
	if len(cp) > 30 {
		for _, p := range cp {
			for _, m := range p.matchers {
				if sni, ok := m.(MatchServerName); ok {
					for _, sniName := range sni {
						indexedBySNI[sniName] = append(indexedBySNI[sniName], p)
					}
				}
			}
		}
	}

	return &tls.Config{
		MinVersion: tls.VersionTLS12,
		GetConfigForClient: func(hello *tls.ClientHelloInfo) (*tls.Config, error) {
			// filter policies by SNI first, if possible, to speed things up
			// when there may be lots of policies
			possiblePolicies := cp
			if indexedPolicies, ok := indexedBySNI[hello.ServerName]; ok {
				possiblePolicies = indexedPolicies
			}

		policyLoop:
			for _, pol := range possiblePolicies {
				for _, matcher := range pol.matchers {
					if !matcher.Match(hello) {
						continue policyLoop
					}
				}
				return pol.stdTLSConfig, nil
			}

			return nil, fmt.Errorf("no server TLS configuration available for ClientHello: %+v", hello)
		},
	}
}

// ConnectionPolicy specifies the logic for handling a TLS handshake.
// An empty policy is valid; safe and sensible defaults will be used.
type ConnectionPolicy struct {
	// How to match this policy with a TLS ClientHello. If
	// this policy is the first to match, it will be used.
	MatchersRaw caddy.ModuleMap `json:"match,omitempty" caddy:"namespace=tls.handshake_match"`

	// How to choose a certificate if more than one matched
	// the given ServerName (SNI) value.
	CertSelection *CustomCertSelectionPolicy `json:"certificate_selection,omitempty"`

	// The list of cipher suites to support. Caddy's
	// defaults are modern and secure.
	CipherSuites []string `json:"cipher_suites,omitempty"`

	// The list of elliptic curves to support. Caddy's
	// defaults are modern and secure.
	Curves []string `json:"curves,omitempty"`

	// Protocols to use for Application-Layer Protocol
	// Negotiation (ALPN) during the handshake.
	ALPN []string `json:"alpn,omitempty"`

	// Minimum TLS protocol version to allow. Default: `tls1.2`
	ProtocolMin string `json:"protocol_min,omitempty"`

	// Maximum TLS protocol version to allow. Default: `tls1.3`
	ProtocolMax string `json:"protocol_max,omitempty"`

	// Enables and configures TLS client authentication.
	ClientAuthentication *ClientAuthentication `json:"client_authentication,omitempty"`

	// DefaultSNI becomes the ServerName in a ClientHello if there
	// is no policy configured for the empty SNI value.
	DefaultSNI string `json:"default_sni,omitempty"`

	matchers     []ConnectionMatcher
	stdTLSConfig *tls.Config
}

func (p *ConnectionPolicy) buildStandardTLSConfig(ctx caddy.Context) error {
	tlsAppIface, err := ctx.App("tls")
	if err != nil {
		return fmt.Errorf("getting tls app: %v", err)
	}
	tlsApp := tlsAppIface.(*TLS)

	// fill in some "easy" default values, but for other values
	// (such as slices), we should ensure that they start empty
	// so the user-provided config can fill them in; then we will
	// fill in a default config at the end if they are still unset
	cfg := &tls.Config{
		NextProtos:               p.ALPN,
		PreferServerCipherSuites: true,
		GetCertificate: func(hello *tls.ClientHelloInfo) (*tls.Certificate, error) {
			// TODO: I don't love how this works: we pre-build certmagic configs
			// so that handshakes are faster. Unfortunately, certmagic configs are
			// comprised of settings from both a TLS connection policy and a TLS
			// automation policy. The only two fields (as of March 2020; v2 beta 17)
			// of a certmagic config that come from the TLS connection policy are
			// CertSelection and DefaultServerName, so an automation policy is what
			// builds the base certmagic config. Since the pre-built config is
			// shared, I don't think we can change any of its fields per-handshake,
			// hence the awkward shallow copy (dereference) here and the subsequent
			// changing of some of its fields. I'm worried this dereference allocates
			// more at handshake-time, but I don't know how to practically pre-build
			// a certmagic config for each combination of conn policy + automation policy...
			cfg := *tlsApp.getConfigForName(hello.ServerName)
			if p.CertSelection != nil {
				// you would think we could just set this whether or not
				// p.CertSelection is nil, but that leads to panics if
				// it is, because cfg.CertSelection is an interface,
				// so it will have a non-nil value even if the actual
				// value underlying it is nil (sigh)
				cfg.CertSelection = p.CertSelection
			}
			cfg.DefaultServerName = p.DefaultSNI
			return cfg.GetCertificate(hello)
		},
		MinVersion: tls.VersionTLS12,
		MaxVersion: tls.VersionTLS13,
	}

	// session tickets support
	if tlsApp.SessionTickets != nil {
		cfg.SessionTicketsDisabled = tlsApp.SessionTickets.Disabled

		// session ticket key rotation
		tlsApp.SessionTickets.register(cfg)
		ctx.OnCancel(func() {
			// do cleanup when the context is canceled because,
			// though unlikely, it is possible that a context
			// needing a TLS server config could exist for less
			// than the lifetime of the whole app
			tlsApp.SessionTickets.unregister(cfg)
		})
	}

	// TODO: Clean up session ticket active locks in storage if app (or process) is being closed!

	// add all the cipher suites in order, without duplicates
	cipherSuitesAdded := make(map[uint16]struct{})
	for _, csName := range p.CipherSuites {
		csID := CipherSuiteID(csName)
		if csID == 0 {
			return fmt.Errorf("unsupported cipher suite: %s", csName)
		}
		if _, ok := cipherSuitesAdded[csID]; !ok {
			cipherSuitesAdded[csID] = struct{}{}
			cfg.CipherSuites = append(cfg.CipherSuites, csID)
		}
	}

	// add all the curve preferences in order, without duplicates
	curvesAdded := make(map[tls.CurveID]struct{})
	for _, curveName := range p.Curves {
		curveID := SupportedCurves[curveName]
		if _, ok := curvesAdded[curveID]; !ok {
			curvesAdded[curveID] = struct{}{}
			cfg.CurvePreferences = append(cfg.CurvePreferences, curveID)
		}
	}

	// ensure ALPN includes the ACME TLS-ALPN protocol
	var alpnFound bool
	for _, a := range p.ALPN {
		if a == acmez.ACMETLS1Protocol {
			alpnFound = true
			break
		}
	}
	if !alpnFound {
		cfg.NextProtos = append(cfg.NextProtos, acmez.ACMETLS1Protocol)
	}

	// min and max protocol versions
	if (p.ProtocolMin != "" && p.ProtocolMax != "") && p.ProtocolMin > p.ProtocolMax {
		return fmt.Errorf("protocol min (%x) cannot be greater than protocol max (%x)", p.ProtocolMin, p.ProtocolMax)
	}
	if p.ProtocolMin != "" {
		cfg.MinVersion = SupportedProtocols[p.ProtocolMin]
	}
	if p.ProtocolMax != "" {
		cfg.MaxVersion = SupportedProtocols[p.ProtocolMax]
	}

	// client authentication
	if p.ClientAuthentication != nil {
		err := p.ClientAuthentication.ConfigureTLSConfig(cfg)
		if err != nil {
			return fmt.Errorf("configuring TLS client authentication: %v", err)
		}
	}

	setDefaultTLSParams(cfg)

	p.stdTLSConfig = cfg

	return nil
}

// SettingsEmpty returns true if p's settings (fields
// except the matchers) are all empty/unset.
func (p ConnectionPolicy) SettingsEmpty() bool {
	return p.CertSelection == nil &&
		p.CipherSuites == nil &&
		p.Curves == nil &&
		p.ALPN == nil &&
		p.ProtocolMin == "" &&
		p.ProtocolMax == "" &&
		p.ClientAuthentication == nil &&
		p.DefaultSNI == ""
}

// ClientAuthentication configures TLS client auth.
type ClientAuthentication struct {
	// A list of base64 DER-encoded CA certificates
	// against which to validate client certificates.
	// Client certs which are not signed by any of
	// these CAs will be rejected.
	TrustedCACerts []string `json:"trusted_ca_certs,omitempty"`

	// TrustedCACertPEMFiles is a list of PEM file names
	// from which to load certificates of trusted CAs.
	// Client certificates which are not signed by any of
	// these CA certificates will be rejected.
	TrustedCACertPEMFiles []string `json:"trusted_ca_certs_pem_files,omitempty"`

	// A list of base64 DER-encoded client leaf certs
	// to accept. If this list is not empty, client certs
	// which are not in this list will be rejected.
	TrustedLeafCerts []string `json:"trusted_leaf_certs,omitempty"`

<<<<<<< HEAD
	//List of client certificate validators used to verify the cert
	//Validators can be used to add additional checks like revocation checks
	ValidatorsRaw []json.RawMessage `json:"validators,omitempty" caddy:"namespace=tls.client_cert_validators inline_key=validator"`

	//Decoded Validators
=======
	// A list of client certificate validators, for additional
	// verification. These can perform custom checks, like ensuring
	// the certificate is not revoked.
	ValidatorsRaw []json.RawMessage `json:"validators,omitempty" caddy:"namespace=tls.client_cert_validators inline_key=validator"`

>>>>>>> f411eded
	Validators []ClientCertValidator `json:"-"`

	// The mode for authenticating the client. Allowed values are:
	//
	// Mode | Description
	// -----|---------------
	// `request` | Ask clients for a certificate, but allow even if there isn't one; do not verify it
	// `require` | Require clients to present a certificate, but do not verify it
	// `verify_if_given` | Ask clients for a certificate; allow even if there isn't one, but verify it if there is
	// `require_and_verify` | Require clients to present a valid certificate that is verified
	//
	// The default mode is `require_and_verify` if any
	// TrustedCACerts or TrustedCACertPEMFiles or TrustedLeafCerts
	// are provided; otherwise, the default mode is `require`.
	Mode string `json:"mode,omitempty"`

	existingVerifyPeerCert func([][]byte, [][]*x509.Certificate) error
}

// Active returns true if clientauth has an actionable configuration.
func (clientauth ClientAuthentication) Active() bool {
	return len(clientauth.TrustedCACerts) > 0 ||
		len(clientauth.TrustedCACertPEMFiles) > 0 ||
		len(clientauth.TrustedLeafCerts) > 0 ||
		len(clientauth.Mode) > 0
}

// ConfigureTLSConfig sets up cfg to enforce clientauth's configuration.
func (clientauth *ClientAuthentication) ConfigureTLSConfig(cfg *tls.Config) error {
	// if there's no actionable client auth, simply disable it
	if !clientauth.Active() {
		cfg.ClientAuth = tls.NoClientCert
		return nil
	}

	// enforce desired mode of client authentication
	if len(clientauth.Mode) > 0 {
		switch clientauth.Mode {
		case "request":
			cfg.ClientAuth = tls.RequestClientCert
		case "require":
			cfg.ClientAuth = tls.RequireAnyClientCert
		case "verify_if_given":
			cfg.ClientAuth = tls.VerifyClientCertIfGiven
		case "require_and_verify":
			cfg.ClientAuth = tls.RequireAndVerifyClientCert
		default:
			return fmt.Errorf("client auth mode not recognized: %s", clientauth.Mode)
		}
	} else {
		// otherwise, set a safe default mode
		if len(clientauth.TrustedCACerts) > 0 ||
			len(clientauth.TrustedCACertPEMFiles) > 0 ||
			len(clientauth.TrustedLeafCerts) > 0 {
			cfg.ClientAuth = tls.RequireAndVerifyClientCert
		} else {
			cfg.ClientAuth = tls.RequireAnyClientCert
		}
	}

	// enforce CA verification by adding CA certs to the ClientCAs pool
	if len(clientauth.TrustedCACerts) > 0 || len(clientauth.TrustedCACertPEMFiles) > 0 {
		caPool := x509.NewCertPool()
		for _, clientCAString := range clientauth.TrustedCACerts {
			clientCA, err := decodeBase64DERCert(clientCAString)
			if err != nil {
				return fmt.Errorf("parsing certificate: %v", err)
			}
			caPool.AddCert(clientCA)
		}
		for _, pemFile := range clientauth.TrustedCACertPEMFiles {
			pemContents, err := os.ReadFile(pemFile)
			if err != nil {
				return fmt.Errorf("reading %s: %v", pemFile, err)
			}
			caPool.AppendCertsFromPEM(pemContents)
		}
		cfg.ClientCAs = caPool
	}

	// enforce leaf verification by adding a validator
	if len(clientauth.TrustedLeafCerts) > 0 {
		var trustedLeafCerts = []*x509.Certificate{}
		for _, clientCertString := range clientauth.TrustedLeafCerts {
			clientCert, err := decodeBase64DERCert(clientCertString)
			if err != nil {
				return fmt.Errorf("parsing certificate: %v", err)
			}
			trustedLeafCerts = append(trustedLeafCerts, clientCert)
		}
		clientauth.Validators = append(clientauth.Validators, LeafVerificationValidator{TrustedLeafCerts: trustedLeafCerts})
	}

	// if a custom verification function already exists, wrap it
	clientauth.existingVerifyPeerCert = cfg.VerifyPeerCertificate
	cfg.VerifyPeerCertificate = clientauth.verifyPeerCertificate
	return nil
}

<<<<<<< HEAD
=======
// verifyPeerCertificate is for use as a tls.Config.VerifyPeerCertificate
// callback to do custom client certificate verification. It is intended
// for installation only by clientauth.ConfigureTLSConfig().
>>>>>>> f411eded
func (clientauth *ClientAuthentication) verifyPeerCertificate(rawCerts [][]byte, verifiedChains [][]*x509.Certificate) error {
	// first use any pre-existing custom verification function
	if clientauth.existingVerifyPeerCert != nil {
		err := clientauth.existingVerifyPeerCert(rawCerts, verifiedChains)
		if err != nil {
			return err
		}
	}
	for _, validator := range clientauth.Validators {
		err := validator.VerifyClientCertificate(rawCerts, verifiedChains)
		if err != nil {
			return err
		}
	}
	return nil
}

// decodeBase64DERCert base64-decodes, then DER-decodes, certStr.
func decodeBase64DERCert(certStr string) (*x509.Certificate, error) {
	derBytes, err := base64.StdEncoding.DecodeString(certStr)
	if err != nil {
		return nil, err
	}
	return x509.ParseCertificate(derBytes)
}

// setDefaultTLSParams sets the default TLS cipher suites, protocol versions,
// and server preferences of cfg if they are not already set; it does not
// overwrite values, only fills in missing values.
func setDefaultTLSParams(cfg *tls.Config) {
	if len(cfg.CipherSuites) == 0 {
		cfg.CipherSuites = getOptimalDefaultCipherSuites()
	}

	// Not a cipher suite, but still important for mitigating protocol downgrade attacks
	// (prepend since having it at end breaks http2 due to non-h2-approved suites before it)
	cfg.CipherSuites = append([]uint16{tls.TLS_FALLBACK_SCSV}, cfg.CipherSuites...)

	if len(cfg.CurvePreferences) == 0 {
		cfg.CurvePreferences = defaultCurves
	}

	if cfg.MinVersion == 0 {
		cfg.MinVersion = tls.VersionTLS12
	}
	if cfg.MaxVersion == 0 {
		cfg.MaxVersion = tls.VersionTLS13
	}

	cfg.PreferServerCipherSuites = true
}

<<<<<<< HEAD
// LeafVerificationValidator Implements Custom client certificate verification.
// It is intended for installation only by clientauth.ConfigureTLSConfig()
=======
// LeafVerificationValidator implements custom client certificate verification.
// It is intended for installation only by clientauth.ConfigureTLSConfig().
>>>>>>> f411eded
type LeafVerificationValidator struct {
	TrustedLeafCerts []*x509.Certificate
}

func (l LeafVerificationValidator) VerifyClientCertificate(rawCerts [][]byte, _ [][]*x509.Certificate) error {
	if len(rawCerts) == 0 {
		return fmt.Errorf("no client certificate provided")
	}

	remoteLeafCert, err := x509.ParseCertificate(rawCerts[0])
	if err != nil {
		return fmt.Errorf("can't parse the given certificate: %s", err.Error())
	}

	for _, trustedLeafCert := range l.TrustedLeafCerts {
		if remoteLeafCert.Equal(trustedLeafCert) {
			return nil
		}
	}

	return fmt.Errorf("client leaf certificate failed validation")
}

// PublicKeyAlgorithm is a JSON-unmarshalable wrapper type.
type PublicKeyAlgorithm x509.PublicKeyAlgorithm

// UnmarshalJSON satisfies json.Unmarshaler.
func (a *PublicKeyAlgorithm) UnmarshalJSON(b []byte) error {
	algoStr := strings.ToLower(strings.Trim(string(b), `"`))
	algo, ok := publicKeyAlgorithms[algoStr]
	if !ok {
		return fmt.Errorf("unrecognized public key algorithm: %s (expected one of %v)",
			algoStr, publicKeyAlgorithms)
	}
	*a = PublicKeyAlgorithm(algo)
	return nil
}

// ConnectionMatcher is a type which matches TLS handshakes.
type ConnectionMatcher interface {
	Match(*tls.ClientHelloInfo) bool
}

<<<<<<< HEAD
// ClientCertValidator is a type which validates client certificates
// It is called during verifyPeerCertificate in tls handshake
=======
// ClientCertValidator is a type which validates client certificates.
// It is called during verifyPeerCertificate in the TLS handshake.
>>>>>>> f411eded
type ClientCertValidator interface {
	VerifyClientCertificate(rawCerts [][]byte, verifiedChains [][]*x509.Certificate) error
}

var defaultALPN = []string{"h2", "http/1.1"}<|MERGE_RESOLUTION|>--- conflicted
+++ resolved
@@ -311,19 +311,11 @@
 	// which are not in this list will be rejected.
 	TrustedLeafCerts []string `json:"trusted_leaf_certs,omitempty"`
 
-<<<<<<< HEAD
-	//List of client certificate validators used to verify the cert
-	//Validators can be used to add additional checks like revocation checks
-	ValidatorsRaw []json.RawMessage `json:"validators,omitempty" caddy:"namespace=tls.client_cert_validators inline_key=validator"`
-
-	//Decoded Validators
-=======
 	// A list of client certificate validators, for additional
 	// verification. These can perform custom checks, like ensuring
 	// the certificate is not revoked.
 	ValidatorsRaw []json.RawMessage `json:"validators,omitempty" caddy:"namespace=tls.client_cert_validators inline_key=validator"`
 
->>>>>>> f411eded
 	Validators []ClientCertValidator `json:"-"`
 
 	// The mode for authenticating the client. Allowed values are:
@@ -423,12 +415,9 @@
 	return nil
 }
 
-<<<<<<< HEAD
-=======
 // verifyPeerCertificate is for use as a tls.Config.VerifyPeerCertificate
 // callback to do custom client certificate verification. It is intended
 // for installation only by clientauth.ConfigureTLSConfig().
->>>>>>> f411eded
 func (clientauth *ClientAuthentication) verifyPeerCertificate(rawCerts [][]byte, verifiedChains [][]*x509.Certificate) error {
 	// first use any pre-existing custom verification function
 	if clientauth.existingVerifyPeerCert != nil {
@@ -481,13 +470,8 @@
 	cfg.PreferServerCipherSuites = true
 }
 
-<<<<<<< HEAD
-// LeafVerificationValidator Implements Custom client certificate verification.
-// It is intended for installation only by clientauth.ConfigureTLSConfig()
-=======
 // LeafVerificationValidator implements custom client certificate verification.
 // It is intended for installation only by clientauth.ConfigureTLSConfig().
->>>>>>> f411eded
 type LeafVerificationValidator struct {
 	TrustedLeafCerts []*x509.Certificate
 }
@@ -531,13 +515,8 @@
 	Match(*tls.ClientHelloInfo) bool
 }
 
-<<<<<<< HEAD
-// ClientCertValidator is a type which validates client certificates
-// It is called during verifyPeerCertificate in tls handshake
-=======
 // ClientCertValidator is a type which validates client certificates.
 // It is called during verifyPeerCertificate in the TLS handshake.
->>>>>>> f411eded
 type ClientCertValidator interface {
 	VerifyClientCertificate(rawCerts [][]byte, verifiedChains [][]*x509.Certificate) error
 }
