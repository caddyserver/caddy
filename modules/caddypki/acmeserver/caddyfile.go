--- conflicted
+++ resolved
@@ -60,7 +60,6 @@
 				ca = new(caddypki.CA)
 			}
 			ca.ID = acmeServer.CA
-
 		case "lifetime":
 			if !h.NextArg() {
 				return nil, h.ArgErr()
@@ -70,83 +69,70 @@
 			if err != nil {
 				return nil, err
 			}
-
-<<<<<<< HEAD
-			case "resolvers":
-				acmeServer.Resolvers = h.RemainingArgs()
-				if len(acmeServer.Resolvers) == 0 {
-					return nil, h.Errf("must specify at least one resolver address")
-				}
-			case "challenges":
-				acmeServer.Challenges = append(acmeServer.Challenges, stringToChallenges(h.RemainingArgs())...)
-			case "allow_wildcard_names":
-				if acmeServer.Policy == nil {
-					acmeServer.Policy = &Policy{}
-				}
-				acmeServer.Policy.AllowWildcardNames = true
-			case "allow":
-				r := &Rule{}
-				for h.Next() {
-					for h.NextBlock(h.Nesting() - 1) {
-						if h.CountRemainingArgs() == 0 {
-							return nil, h.ArgErr() // TODO:
-						}
-						switch h.Val() {
-						case "common_names":
-							r.DNSDomains = append(r.DNSDomains, h.RemainingArgs()...)
-						case "domains":
-							r.DNSDomains = append(r.DNSDomains, h.RemainingArgs()...)
-						case "ip_ranges":
-							r.IPRanges = append(r.IPRanges, h.RemainingArgs()...)
-						default:
-							return nil, h.Errf("unrecognized 'allow' subdirective: %s", h.Val())
-						}
-					}
-				}
-				if acmeServer.Policy == nil {
-					acmeServer.Policy = &Policy{}
-				}
-				acmeServer.Policy.Allow = r
-			case "deny":
-				r := &Rule{}
-				for h.Next() {
-					for h.NextBlock(h.Nesting() - 1) {
-						if h.CountRemainingArgs() == 0 {
-							return nil, h.ArgErr() // TODO:
-						}
-						switch h.Val() {
-						case "common_names":
-							r.DNSDomains = append(r.DNSDomains, h.RemainingArgs()...)
-						case "domains":
-							r.DNSDomains = append(r.DNSDomains, h.RemainingArgs()...)
-						case "ip_ranges":
-							r.IPRanges = append(r.IPRanges, h.RemainingArgs()...)
-						default:
-							return nil, h.Errf("unrecognized 'deny' subdirective: %s", h.Val())
-						}
-					}
-				}
-				if acmeServer.Policy == nil {
-					acmeServer.Policy = &Policy{}
-				}
-				acmeServer.Policy.Deny = r
-			default:
-				return nil, h.Errf("unrecognized ACME server directive: %s", h.Val())
-=======
-			if d := time.Duration(ca.IntermediateLifetime); d > 0 && dur > d {
+      if d := time.Duration(ca.IntermediateLifetime); d > 0 && dur > d {
 				return nil, h.Errf("certificate lifetime (%s) exceeds intermediate certificate lifetime (%s)", dur, d)
 			}
 			acmeServer.Lifetime = caddy.Duration(dur)
-		case "resolvers":
-			acmeServer.Resolvers = h.RemainingArgs()
-			if len(acmeServer.Resolvers) == 0 {
-				return nil, h.Errf("must specify at least one resolver address")
->>>>>>> e1aa862e
-			}
-		case "challenges":
-			acmeServer.Challenges = append(acmeServer.Challenges, stringToChallenges(h.RemainingArgs())...)
-		default:
-			return nil, h.Errf("unrecognized ACME server directive: %s", h.Val())
+    case "resolvers":
+      acmeServer.Resolvers = h.RemainingArgs()
+      if len(acmeServer.Resolvers) == 0 {
+        return nil, h.Errf("must specify at least one resolver address")
+      }
+    case "challenges":
+      acmeServer.Challenges = append(acmeServer.Challenges, stringToChallenges(h.RemainingArgs())...)
+    case "allow_wildcard_names":
+      if acmeServer.Policy == nil {
+        acmeServer.Policy = &Policy{}
+      }
+      acmeServer.Policy.AllowWildcardNames = true
+    case "allow":
+      r := &Rule{}
+      for h.Next() {
+        for h.NextBlock(h.Nesting() - 1) {
+          if h.CountRemainingArgs() == 0 {
+            return nil, h.ArgErr() // TODO:
+          }
+          switch h.Val() {
+          case "common_names":
+            r.DNSDomains = append(r.DNSDomains, h.RemainingArgs()...)
+          case "domains":
+            r.DNSDomains = append(r.DNSDomains, h.RemainingArgs()...)
+          case "ip_ranges":
+            r.IPRanges = append(r.IPRanges, h.RemainingArgs()...)
+          default:
+            return nil, h.Errf("unrecognized 'allow' subdirective: %s", h.Val())
+          }
+        }
+      }
+      if acmeServer.Policy == nil {
+        acmeServer.Policy = &Policy{}
+      }
+      acmeServer.Policy.Allow = r
+    case "deny":
+      r := &Rule{}
+      for h.Next() {
+        for h.NextBlock(h.Nesting() - 1) {
+          if h.CountRemainingArgs() == 0 {
+            return nil, h.ArgErr() // TODO:
+          }
+          switch h.Val() {
+          case "common_names":
+            r.DNSDomains = append(r.DNSDomains, h.RemainingArgs()...)
+          case "domains":
+            r.DNSDomains = append(r.DNSDomains, h.RemainingArgs()...)
+          case "ip_ranges":
+            r.IPRanges = append(r.IPRanges, h.RemainingArgs()...)
+          default:
+            return nil, h.Errf("unrecognized 'deny' subdirective: %s", h.Val())
+          }
+        }
+      }
+      if acmeServer.Policy == nil {
+        acmeServer.Policy = &Policy{}
+      }
+      acmeServer.Policy.Deny = r
+    default:
+      return nil, h.Errf("unrecognized ACME server directive: %s", h.Val())
 		}
 	}
 
