// Copyright 2015 Matthew Holt and The Caddy Authors
//
// Licensed under the Apache License, Version 2.0 (the "License");
// you may not use this file except in compliance with the License.
// You may obtain a copy of the License at
//
//     http://www.apache.org/licenses/LICENSE-2.0
//
// Unless required by applicable law or agreed to in writing, software
// distributed under the License is distributed on an "AS IS" BASIS,
// WITHOUT WARRANTIES OR CONDITIONS OF ANY KIND, either express or implied.
// See the License for the specific language governing permissions and
// limitations under the License.

package acmeserver

import (
	"time"

	"github.com/caddyserver/caddy/v2"
	"github.com/caddyserver/caddy/v2/caddyconfig/httpcaddyfile"
	"github.com/caddyserver/caddy/v2/modules/caddypki"
)

func init() {
	httpcaddyfile.RegisterDirective("acme_server", parseACMEServer)
}

// parseACMEServer sets up an ACME server handler from Caddyfile tokens.
//
//	acme_server [<matcher>] {
//		ca        <id>
//		lifetime  <duration>
//		resolvers <addresses...>
//		challenges <challenges...>
//	}
func parseACMEServer(h httpcaddyfile.Helper) ([]httpcaddyfile.ConfigValue, error) {
	h.Next() // consume directive name
	matcherSet, err := h.ExtractMatcherSet()
	if err != nil {
		return nil, err
	}
	h.Next() // consume the directive name again (matcher parsing resets)

	// no inline args allowed
	if h.NextArg() {
		return nil, h.ArgErr()
	}

	var acmeServer Handler
	var ca *caddypki.CA

<<<<<<< HEAD
	for h.Next() {
		if h.NextArg() {
			return nil, h.ArgErr()
		}
		for h.NextBlock(0) {
			switch h.Val() {
			case "ca":
				if !h.AllArgs(&acmeServer.CA) {
					return nil, h.ArgErr()
				}
				if ca == nil {
					ca = new(caddypki.CA)
				}
				ca.ID = acmeServer.CA
			case "lifetime":
				if !h.NextArg() {
					return nil, h.ArgErr()
				}

				dur, err := caddy.ParseDuration(h.Val())
				if err != nil {
					return nil, err
				}

				if d := time.Duration(ca.IntermediateLifetime); d > 0 && dur > d {
					return nil, h.Errf("certificate lifetime (%s) exceeds intermediate certificate lifetime (%s)", dur, d)
				}

				acmeServer.Lifetime = caddy.Duration(dur)

			case "resolvers":
				acmeServer.Resolvers = h.RemainingArgs()
				if len(acmeServer.Resolvers) == 0 {
					return nil, h.Errf("must specify at least one resolver address")
				}
			case "challenges":
				acmeServer.Challenges = append(acmeServer.Challenges, stringToChallenges(h.RemainingArgs())...)
			default:
				return nil, h.Errf("unrecognized ACME server directive: %s", h.Val())
=======
	for h.NextBlock(0) {
		switch h.Val() {
		case "ca":
			if !h.AllArgs(&acmeServer.CA) {
				return nil, h.ArgErr()
			}
			if ca == nil {
				ca = new(caddypki.CA)
			}
			ca.ID = acmeServer.CA

		case "lifetime":
			if !h.NextArg() {
				return nil, h.ArgErr()
			}

			dur, err := caddy.ParseDuration(h.Val())
			if err != nil {
				return nil, err
			}

			if d := time.Duration(ca.IntermediateLifetime); d > 0 && dur > d {
				return nil, h.Errf("certificate lifetime (%s) exceeds intermediate certificate lifetime (%s)", dur, d)
			}

			acmeServer.Lifetime = caddy.Duration(dur)

		case "resolvers":
			acmeServer.Resolvers = h.RemainingArgs()
			if len(acmeServer.Resolvers) == 0 {
				return nil, h.Errf("must specify at least one resolver address")
>>>>>>> e965b111
			}
		}
	}

	configVals := h.NewRoute(matcherSet, acmeServer)

	if ca == nil {
		return configVals, nil
	}

	return append(configVals, httpcaddyfile.ConfigValue{
		Class: "pki.ca",
		Value: ca,
	}), nil
}<|MERGE_RESOLUTION|>--- conflicted
+++ resolved
@@ -50,47 +50,6 @@
 	var acmeServer Handler
 	var ca *caddypki.CA
 
-<<<<<<< HEAD
-	for h.Next() {
-		if h.NextArg() {
-			return nil, h.ArgErr()
-		}
-		for h.NextBlock(0) {
-			switch h.Val() {
-			case "ca":
-				if !h.AllArgs(&acmeServer.CA) {
-					return nil, h.ArgErr()
-				}
-				if ca == nil {
-					ca = new(caddypki.CA)
-				}
-				ca.ID = acmeServer.CA
-			case "lifetime":
-				if !h.NextArg() {
-					return nil, h.ArgErr()
-				}
-
-				dur, err := caddy.ParseDuration(h.Val())
-				if err != nil {
-					return nil, err
-				}
-
-				if d := time.Duration(ca.IntermediateLifetime); d > 0 && dur > d {
-					return nil, h.Errf("certificate lifetime (%s) exceeds intermediate certificate lifetime (%s)", dur, d)
-				}
-
-				acmeServer.Lifetime = caddy.Duration(dur)
-
-			case "resolvers":
-				acmeServer.Resolvers = h.RemainingArgs()
-				if len(acmeServer.Resolvers) == 0 {
-					return nil, h.Errf("must specify at least one resolver address")
-				}
-			case "challenges":
-				acmeServer.Challenges = append(acmeServer.Challenges, stringToChallenges(h.RemainingArgs())...)
-			default:
-				return nil, h.Errf("unrecognized ACME server directive: %s", h.Val())
-=======
 	for h.NextBlock(0) {
 		switch h.Val() {
 		case "ca":
@@ -115,15 +74,17 @@
 			if d := time.Duration(ca.IntermediateLifetime); d > 0 && dur > d {
 				return nil, h.Errf("certificate lifetime (%s) exceeds intermediate certificate lifetime (%s)", dur, d)
 			}
-
 			acmeServer.Lifetime = caddy.Duration(dur)
-
 		case "resolvers":
 			acmeServer.Resolvers = h.RemainingArgs()
 			if len(acmeServer.Resolvers) == 0 {
 				return nil, h.Errf("must specify at least one resolver address")
->>>>>>> e965b111
 			}
+		case "challenges":
+			acmeServer.Challenges = append(acmeServer.Challenges, stringToChallenges(h.RemainingArgs())...)
+		default:
+			return nil, h.Errf("unrecognized ACME server directive: %s", h.Val())
+
 		}
 	}
 
