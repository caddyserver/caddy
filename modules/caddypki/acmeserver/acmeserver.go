--- conflicted
+++ resolved
@@ -91,16 +91,12 @@
 	// than 1 resolver address, one is chosen at random.
 	Resolvers []string `json:"resolvers,omitempty"`
 
-<<<<<<< HEAD
-	Challenges ACMEChallenges `json:"challenges,omitempty"`
-
-	Policy *Policy `json:"policy,omitempty"`
-=======
 	// Specify the set of enabled ACME challenges. An empty or absent value
 	// means all challenges are enabled. Accepted values are:
 	// "http-01", "dns-01", "tls-alpn-01"
 	Challenges ACMEChallenges `json:"challenges,omitempty" `
->>>>>>> e1aa862e
+  
+  Policy *Policy `json:"policy,omitempty"`
 
 	logger    *zap.Logger
 	resolvers []caddy.NetworkAddress
@@ -171,14 +167,10 @@
 				&provisioner.ACME{
 					Name:       ash.CA,
 					Challenges: ash.Challenges.toSmallstepType(),
-<<<<<<< HEAD
 					Options: &provisioner.Options{
 						X509: ash.Policy.normalizeRules(),
 					},
 					Type: provisioner.TypeACME.String(),
-=======
-					Type:       provisioner.TypeACME.String(),
->>>>>>> e1aa862e
 					Claims: &provisioner.Claims{
 						MinTLSDur:     &provisioner.Duration{Duration: 5 * time.Minute},
 						MaxTLSDur:     &provisioner.Duration{Duration: 24 * time.Hour * 365},
