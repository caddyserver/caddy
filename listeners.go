// Copyright 2015 Matthew Holt and The Caddy Authors
//
// Licensed under the Apache License, Version 2.0 (the "License");
// you may not use this file except in compliance with the License.
// You may obtain a copy of the License at
//
//     http://www.apache.org/licenses/LICENSE-2.0
//
// Unless required by applicable law or agreed to in writing, software
// distributed under the License is distributed on an "AS IS" BASIS,
// WITHOUT WARRANTIES OR CONDITIONS OF ANY KIND, either express or implied.
// See the License for the specific language governing permissions and
// limitations under the License.

package caddy

import (
	"context"
	"crypto/tls"
	"errors"
	"fmt"
	"net"
	"os"
	"strconv"
	"strings"
	"sync/atomic"
	"syscall"

	"github.com/lucas-clemente/quic-go"
	"github.com/lucas-clemente/quic-go/http3"
)

<<<<<<< HEAD
=======
// Listen is like net.Listen, except Caddy's listeners can overlap
// each other: multiple listeners may be created on the same socket
// at the same time. This is useful because during config changes,
// the new config is started while the old config is still running.
// When Caddy listeners are closed, the closing logic is virtualized
// so the underlying socket isn't actually closed until all uses of
// the socket have been finished. Always be sure to close listeners
// when you are done with them, just like normal listeners.
func Listen(network, addr string) (net.Listener, error) {
	lnKey := listenerKey(network, addr)

	sharedLn, _, err := listenerPool.LoadOrNew(lnKey, func() (Destructor, error) {
		ln, err := net.Listen(network, addr)
		if err != nil {
			// https://github.com/caddyserver/caddy/pull/4534
			if isUnixNetwork(network) && isListenBindAddressAlreadyInUseError(err) {
				return nil, fmt.Errorf("%w: this can happen if Caddy was forcefully killed", err)
			}
			return nil, err
		}
		return &sharedListener{Listener: ln, key: lnKey}, nil
	})
	if err != nil {
		return nil, err
	}

	return &fakeCloseListener{sharedListener: sharedLn.(*sharedListener)}, nil
}

>>>>>>> 2642bd72
// ListenPacket returns a net.PacketConn suitable for use in a Caddy module.
// It is like Listen except for PacketConns.
// Always be sure to close the PacketConn when you are done.
func ListenPacket(network, addr string) (net.PacketConn, error) {
	lnKey := listenerKey(network, addr)

	sharedPc, _, err := listenerPool.LoadOrNew(lnKey, func() (Destructor, error) {
		pc, err := net.ListenPacket(network, addr)
		if err != nil {
			// https://github.com/caddyserver/caddy/pull/4534
			if isUnixNetwork(network) && isListenBindAddressAlreadyInUseError(err) {
				return nil, fmt.Errorf("%w: this can happen if Caddy was forcefully killed", err)
			}
			return nil, err
		}
		return &sharedPacketConn{PacketConn: pc, key: lnKey}, nil
	})
	if err != nil {
		return nil, err
	}

	return &fakeClosePacketConn{sharedPacketConn: sharedPc.(*sharedPacketConn)}, nil
}

// ListenQUIC returns a quic.EarlyListener suitable for use in a Caddy module.
// Note that the context passed to Accept is currently ignored, so using
// a context other than context.Background is meaningless.
func ListenQUIC(addr string, tlsConf *tls.Config) (quic.EarlyListener, error) {
	lnKey := listenerKey("udp", addr)

	sharedEl, _, err := listenerPool.LoadOrNew(lnKey, func() (Destructor, error) {
		el, err := quic.ListenAddrEarly(addr, http3.ConfigureTLSConfig(tlsConf), &quic.Config{})
		if err != nil {
			return nil, err
		}
		return &sharedQuicListener{EarlyListener: el, key: lnKey}, nil
	})

	ctx, cancel := context.WithCancel(context.Background())
	return &fakeCloseQuicListener{
		sharedQuicListener: sharedEl.(*sharedQuicListener),
		context:            ctx, contextCancel: cancel,
	}, err
}

<<<<<<< HEAD
=======
func listenerKey(network, addr string) string {
	return network + "/" + addr
}

// ListenerUsage returns the current usage count of the given listener address.
func ListenerUsage(network, addr string) int {
	count, _ := listenerPool.References(listenerKey(network, addr))
	return count
}

// fakeCloseListener is a private wrapper over a listener that
// is shared. The state of fakeCloseListener is not shared.
// This allows one user of a socket to "close" the listener
// while in reality the socket stays open for other users of
// the listener. In this way, servers become hot-swappable
// while the listener remains running. Listeners should be
// re-wrapped in a new fakeCloseListener each time the listener
// is reused. This type is atomic and values must not be copied.
type fakeCloseListener struct {
	closed          int32 // accessed atomically; belongs to this struct only
	*sharedListener       // embedded, so we also become a net.Listener
}

func (fcl *fakeCloseListener) Accept() (net.Conn, error) {
	// if the listener is already "closed", return error
	if atomic.LoadInt32(&fcl.closed) == 1 {
		return nil, fakeClosedErr(fcl)
	}

	// call underlying accept
	conn, err := fcl.sharedListener.Accept()
	if err == nil {
		return conn, nil
	}

	// since Accept() returned an error, it may be because our reference to
	// the listener (this fakeCloseListener) may have been closed, i.e. the
	// server is shutting down; in that case, we need to clear the deadline
	// that we set when Close() was called, and return a non-temporary and
	// non-timeout error value to the caller, masking the "true" error, so
	// that server loops / goroutines won't retry, linger, and leak
	if atomic.LoadInt32(&fcl.closed) == 1 {
		// we dereference the sharedListener explicitly even though it's embedded
		// so that it's clear in the code that side-effects are shared with other
		// users of this listener, not just our own reference to it; we also don't
		// do anything with the error because all we could do is log it, but we
		// expliclty assign it to nothing so we don't forget it's there if needed
		_ = fcl.sharedListener.clearDeadline()

		if netErr, ok := err.(net.Error); ok && netErr.Timeout() {
			return nil, fakeClosedErr(fcl)
		}
	}

	return nil, err
}

// Close stops accepting new connections without closing the
// underlying listener. The underlying listener is only closed
// if the caller is the last known user of the socket.
func (fcl *fakeCloseListener) Close() error {
	if atomic.CompareAndSwapInt32(&fcl.closed, 0, 1) {
		// There are two ways I know of to get an Accept()
		// function to return to the server loop that called
		// it: close the listener, or set a deadline in the
		// past. Obviously, we can't close the socket yet
		// since others may be using it (hence this whole
		// file). But we can set the deadline in the past,
		// and this is kind of cheating, but it works, and
		// it apparently even works on Windows.
		_ = fcl.sharedListener.setDeadline()
		_, _ = listenerPool.Delete(fcl.sharedListener.key)
	}
	return nil
}

>>>>>>> 2642bd72
type fakeCloseQuicListener struct {
	closed              int32 // accessed atomically; belongs to this struct only
	*sharedQuicListener       // embedded, so we also become a quic.EarlyListener
	context             context.Context
	contextCancel       context.CancelFunc
}

// Currently Accept ignores the passed context, however a situation where
// someone would need a hotswappable QUIC-only (not http3, since it uses context.Background here)
// server on which Accept would be called with non-empty contexts
// (mind that the default net listeners' Accept doesn't take a context argument)
// sounds way too rare for us to sacrifice efficiency here.
func (fcql *fakeCloseQuicListener) Accept(_ context.Context) (quic.EarlyConnection, error) {
	conn, err := fcql.sharedQuicListener.Accept(fcql.context)
	if err == nil {
		return conn, nil
	}

	// if the listener is "closed", return a fake closed error instead
	if atomic.LoadInt32(&fcql.closed) == 1 && errors.Is(err, context.Canceled) {
		return nil, fakeClosedErr(fcql)
	}
	return nil, err
}

func (fcql *fakeCloseQuicListener) Close() error {
	if atomic.CompareAndSwapInt32(&fcql.closed, 0, 1) {
		fcql.contextCancel()
		_, _ = listenerPool.Delete(fcql.sharedQuicListener.key)
	}
	return nil
}

// fakeClosedErr returns an error value that is not temporary
// nor a timeout, suitable for making the caller think the
// listener is actually closed
func fakeClosedErr(l interface{ Addr() net.Addr }) error {
	return &net.OpError{
		Op:   "accept",
		Net:  l.Addr().Network(),
		Addr: l.Addr(),
		Err:  errFakeClosed,
	}
}

// ErrFakeClosed is the underlying error value returned by
// fakeCloseListener.Accept() after Close() has been called,
// indicating that it is pretending to be closed so that the
// server using it can terminate, while the underlying
// socket is actually left open.
var errFakeClosed = fmt.Errorf("listener 'closed' 😉")

// fakeClosePacketConn is like fakeCloseListener, but for PacketConns.
type fakeClosePacketConn struct {
	closed            int32 // accessed atomically; belongs to this struct only
	*sharedPacketConn       // embedded, so we also become a net.PacketConn
}

func (fcpc *fakeClosePacketConn) Close() error {
	if atomic.CompareAndSwapInt32(&fcpc.closed, 0, 1) {
		_, _ = listenerPool.Delete(fcpc.sharedPacketConn.key)
	}
	return nil
}

// Supports QUIC implementation: https://github.com/caddyserver/caddy/issues/3998
func (fcpc fakeClosePacketConn) SetReadBuffer(bytes int) error {
	if conn, ok := fcpc.PacketConn.(interface{ SetReadBuffer(int) error }); ok {
		return conn.SetReadBuffer(bytes)
	}
	return fmt.Errorf("SetReadBuffer() not implemented for %T", fcpc.PacketConn)
}

// Supports QUIC implementation: https://github.com/caddyserver/caddy/issues/3998
func (fcpc fakeClosePacketConn) SyscallConn() (syscall.RawConn, error) {
	if conn, ok := fcpc.PacketConn.(interface {
		SyscallConn() (syscall.RawConn, error)
	}); ok {
		return conn.SyscallConn()
	}
	return nil, fmt.Errorf("SyscallConn() not implemented for %T", fcpc.PacketConn)
}

// sharedQuicListener is like sharedListener, but for quic.EarlyListeners.
type sharedQuicListener struct {
	quic.EarlyListener
	key string
}

// Destruct closes the underlying QUIC listener.
func (sql *sharedQuicListener) Destruct() error {
	return sql.EarlyListener.Close()
}

// sharedPacketConn is like sharedListener, but for net.PacketConns.
type sharedPacketConn struct {
	net.PacketConn
	key string
}

// Destruct closes the underlying socket.
func (spc *sharedPacketConn) Destruct() error {
	return spc.PacketConn.Close()
}

// NetworkAddress contains the individual components
// for a parsed network address of the form accepted
// by ParseNetworkAddress(). Network should be a
// network value accepted by Go's net package. Port
// ranges are given by [StartPort, EndPort].
type NetworkAddress struct {
	Network   string
	Host      string
	StartPort uint
	EndPort   uint
}

// IsUnixNetwork returns true if na.Network is
// unix, unixgram, or unixpacket.
func (na NetworkAddress) IsUnixNetwork() bool {
	return isUnixNetwork(na.Network)
}

// JoinHostPort is like net.JoinHostPort, but where the port
// is StartPort + offset.
func (na NetworkAddress) JoinHostPort(offset uint) string {
	if na.IsUnixNetwork() {
		return na.Host
	}
	return net.JoinHostPort(na.Host, strconv.Itoa(int(na.StartPort+offset)))
}

func (na NetworkAddress) Expand() []NetworkAddress {
	size := na.PortRangeSize()
	addrs := make([]NetworkAddress, size)
	for portOffset := uint(0); portOffset < size; portOffset++ {
		na2 := na
		na2.StartPort, na2.EndPort = na.StartPort+portOffset, na.StartPort+portOffset
		addrs[portOffset] = na2
	}
	return addrs
}

// PortRangeSize returns how many ports are in
// pa's port range. Port ranges are inclusive,
// so the size is the difference of start and
// end ports plus one.
func (na NetworkAddress) PortRangeSize() uint {
	if na.EndPort < na.StartPort {
		return 0
	}
	return (na.EndPort - na.StartPort) + 1
}

func (na NetworkAddress) isLoopback() bool {
	if na.IsUnixNetwork() {
		return true
	}
	if na.Host == "localhost" {
		return true
	}
	if ip := net.ParseIP(na.Host); ip != nil {
		return ip.IsLoopback()
	}
	return false
}

func (na NetworkAddress) isWildcardInterface() bool {
	if na.Host == "" {
		return true
	}
	if ip := net.ParseIP(na.Host); ip != nil {
		return ip.IsUnspecified()
	}
	return false
}

func (na NetworkAddress) port() string {
	if na.StartPort == na.EndPort {
		return strconv.FormatUint(uint64(na.StartPort), 10)
	}
	return fmt.Sprintf("%d-%d", na.StartPort, na.EndPort)
}

// String reconstructs the address string for human display.
// The output can be parsed by ParseNetworkAddress(). If the
// address is a unix socket, any non-zero port will be dropped.
func (na NetworkAddress) String() string {
	if na.Network == "tcp" && (na.Host != "" || na.port() != "") {
		na.Network = "" // omit default network value for brevity
	}
	return JoinNetworkAddress(na.Network, na.Host, na.port())
}

func isUnixNetwork(netw string) bool {
	return netw == "unix" || netw == "unixgram" || netw == "unixpacket"
}

func isListenBindAddressAlreadyInUseError(err error) bool {
	switch networkOperationError := err.(type) {
	case *net.OpError:
		switch syscallError := networkOperationError.Err.(type) {
		case *os.SyscallError:
			if syscallError.Syscall == "bind" {
				return true
			}
		}
	}

	return false
}

// ParseNetworkAddress parses addr into its individual
// components. The input string is expected to be of
// the form "network/host:port-range" where any part is
// optional. The default network, if unspecified, is tcp.
// Port ranges are inclusive.
//
// Network addresses are distinct from URLs and do not
// use URL syntax.
func ParseNetworkAddress(addr string) (NetworkAddress, error) {
	var host, port string
	network, host, port, err := SplitNetworkAddress(addr)
	if err != nil {
		return NetworkAddress{}, err
	}
	if network == "" {
		network = "tcp"
	}
	if isUnixNetwork(network) {
		return NetworkAddress{
			Network: network,
			Host:    host,
		}, nil
	}
	var start, end uint64
	if port != "" {
		before, after, found := strings.Cut(port, "-")
		if !found {
			after = before
		}
		start, err = strconv.ParseUint(before, 10, 16)
		if err != nil {
			return NetworkAddress{}, fmt.Errorf("invalid start port: %v", err)
		}
		end, err = strconv.ParseUint(after, 10, 16)
		if err != nil {
			return NetworkAddress{}, fmt.Errorf("invalid end port: %v", err)
		}
		if end < start {
			return NetworkAddress{}, fmt.Errorf("end port must not be less than start port")
		}
		if (end - start) > maxPortSpan {
			return NetworkAddress{}, fmt.Errorf("port range exceeds %d ports", maxPortSpan)
		}
	}
	return NetworkAddress{
		Network:   network,
		Host:      host,
		StartPort: uint(start),
		EndPort:   uint(end),
	}, nil
}

// SplitNetworkAddress splits a into its network, host, and port components.
// Note that port may be a port range (:X-Y), or omitted for unix sockets.
func SplitNetworkAddress(a string) (network, host, port string, err error) {
	beforeSlash, afterSlash, slashFound := strings.Cut(a, "/")
	if slashFound {
		network = strings.ToLower(strings.TrimSpace(beforeSlash))
		a = afterSlash
	}
	if isUnixNetwork(network) {
		host = a
		return
	}
	host, port, err = net.SplitHostPort(a)
	if err == nil || a == "" {
		return
	}
	// in general, if there was an error, it was likely "missing port",
	// so try adding a bogus port to take advantage of standard library's
	// robust parser, then strip the artificial port before returning
	// (don't overwrite original error though; might still be relevant)
	var err2 error
	host, port, err2 = net.SplitHostPort(a + ":0")
	if err2 == nil {
		err = nil
		port = ""
	}
	return
}

// JoinNetworkAddress combines network, host, and port into a single
// address string of the form accepted by ParseNetworkAddress(). For
// unix sockets, the network should be "unix" (or "unixgram" or
// "unixpacket") and the path to the socket should be given as the
// host parameter.
func JoinNetworkAddress(network, host, port string) string {
	var a string
	if network != "" {
		a = network + "/"
	}
	if (host != "" && port == "") || isUnixNetwork(network) {
		a += host
	} else if port != "" {
		a += net.JoinHostPort(host, port)
	}
	return a
}

// ListenerWrapper is a type that wraps a listener
// so it can modify the input listener's methods.
// Modules that implement this interface are found
// in the caddy.listeners namespace. Usually, to
// wrap a listener, you will define your own struct
// type that embeds the input listener, then
// implement your own methods that you want to wrap,
// calling the underlying listener's methods where
// appropriate.
type ListenerWrapper interface {
	WrapListener(net.Listener) net.Listener
}

// listenerPool stores and allows reuse of active listeners.
var listenerPool = NewUsagePool()

const maxPortSpan = 65535

// Interface guards (see https://github.com/caddyserver/caddy/issues/3998)
var (
	_ (interface{ SetReadBuffer(int) error }) = (*fakeClosePacketConn)(nil)
	_ (interface {
		SyscallConn() (syscall.RawConn, error)
	}) = (*fakeClosePacketConn)(nil)
)<|MERGE_RESOLUTION|>--- conflicted
+++ resolved
@@ -23,45 +23,15 @@
 	"os"
 	"strconv"
 	"strings"
+	"sync"
 	"sync/atomic"
 	"syscall"
+	"time"
 
 	"github.com/lucas-clemente/quic-go"
 	"github.com/lucas-clemente/quic-go/http3"
 )
 
-<<<<<<< HEAD
-=======
-// Listen is like net.Listen, except Caddy's listeners can overlap
-// each other: multiple listeners may be created on the same socket
-// at the same time. This is useful because during config changes,
-// the new config is started while the old config is still running.
-// When Caddy listeners are closed, the closing logic is virtualized
-// so the underlying socket isn't actually closed until all uses of
-// the socket have been finished. Always be sure to close listeners
-// when you are done with them, just like normal listeners.
-func Listen(network, addr string) (net.Listener, error) {
-	lnKey := listenerKey(network, addr)
-
-	sharedLn, _, err := listenerPool.LoadOrNew(lnKey, func() (Destructor, error) {
-		ln, err := net.Listen(network, addr)
-		if err != nil {
-			// https://github.com/caddyserver/caddy/pull/4534
-			if isUnixNetwork(network) && isListenBindAddressAlreadyInUseError(err) {
-				return nil, fmt.Errorf("%w: this can happen if Caddy was forcefully killed", err)
-			}
-			return nil, err
-		}
-		return &sharedListener{Listener: ln, key: lnKey}, nil
-	})
-	if err != nil {
-		return nil, err
-	}
-
-	return &fakeCloseListener{sharedListener: sharedLn.(*sharedListener)}, nil
-}
-
->>>>>>> 2642bd72
 // ListenPacket returns a net.PacketConn suitable for use in a Caddy module.
 // It is like Listen except for PacketConns.
 // Always be sure to close the PacketConn when you are done.
@@ -107,8 +77,6 @@
 	}, err
 }
 
-<<<<<<< HEAD
-=======
 func listenerKey(network, addr string) string {
 	return network + "/" + addr
 }
@@ -185,7 +153,55 @@
 	return nil
 }
 
->>>>>>> 2642bd72
+// sharedListener is a wrapper over an underlying listener. The listener
+// and the other fields on the struct are shared state that is synchronized,
+// so sharedListener structs must never be copied (always use a pointer).
+type sharedListener struct {
+	net.Listener
+	key        string // uniquely identifies this listener
+	deadline   bool   // whether a deadline is currently set
+	deadlineMu sync.Mutex
+}
+
+func (sl *sharedListener) clearDeadline() error {
+	var err error
+	sl.deadlineMu.Lock()
+	if sl.deadline {
+		switch ln := sl.Listener.(type) {
+		case *net.TCPListener:
+			err = ln.SetDeadline(time.Time{})
+		case *net.UnixListener:
+			err = ln.SetDeadline(time.Time{})
+		}
+		sl.deadline = false
+	}
+	sl.deadlineMu.Unlock()
+	return err
+}
+
+func (sl *sharedListener) setDeadline() error {
+	timeInPast := time.Now().Add(-1 * time.Minute)
+	var err error
+	sl.deadlineMu.Lock()
+	if !sl.deadline {
+		switch ln := sl.Listener.(type) {
+		case *net.TCPListener:
+			err = ln.SetDeadline(timeInPast)
+		case *net.UnixListener:
+			err = ln.SetDeadline(timeInPast)
+		}
+		sl.deadline = true
+	}
+	sl.deadlineMu.Unlock()
+	return err
+}
+
+// Destruct is called by the UsagePool when the listener is
+// finally not being used anymore. It closes the socket.
+func (sl *sharedListener) Destruct() error {
+	return sl.Listener.Close()
+}
+
 type fakeCloseQuicListener struct {
 	closed              int32 // accessed atomically; belongs to this struct only
 	*sharedQuicListener       // embedded, so we also become a quic.EarlyListener
