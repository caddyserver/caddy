// Copyright 2015 Matthew Holt and The Caddy Authors
//
// Licensed under the Apache License, Version 2.0 (the "License");
// you may not use this file except in compliance with the License.
// You may obtain a copy of the License at
//
//     http://www.apache.org/licenses/LICENSE-2.0
//
// Unless required by applicable law or agreed to in writing, software
// distributed under the License is distributed on an "AS IS" BASIS,
// WITHOUT WARRANTIES OR CONDITIONS OF ANY KIND, either express or implied.
// See the License for the specific language governing permissions and
// limitations under the License.

package caddy

import (
	"context"
	"crypto/tls"
	"errors"
	"fmt"
	"net"
	"os"
	"strconv"
	"strings"
	"sync"
	"sync/atomic"
	"syscall"
	"time"

	"github.com/lucas-clemente/quic-go"
	"github.com/lucas-clemente/quic-go/http3"
)

// Listen is like net.Listen, except Caddy's listeners can overlap
// each other: multiple listeners may be created on the same socket
// at the same time. This is useful because during config changes,
// the new config is started while the old config is still running.
// When Caddy listeners are closed, the closing logic is virtualized
// so the underlying socket isn't actually closed until all uses of
// the socket have been finished. Always be sure to close listeners
// when you are done with them, just like normal listeners.
func Listen(network, addr string) (net.Listener, error) {
	lnKey := listenerKey(network, addr)

	sharedLn, _, err := listenerPool.LoadOrNew(lnKey, func() (Destructor, error) {
		ln, err := net.Listen(network, addr)
		if err != nil {
			// https://github.com/caddyserver/caddy/pull/4534
			if isUnixNetwork(network) && isListenBindAddressAlreadyInUseError(err) {
				return nil, fmt.Errorf("%w: this can happen if Caddy was forcefully killed", err)
			}
			return nil, err
		}
		return &sharedListener{Listener: ln, key: lnKey}, nil
	})
	if err != nil {
		return nil, err
	}

	return &fakeCloseListener{sharedListener: sharedLn.(*sharedListener)}, nil
}

// ListenPacket returns a net.PacketConn suitable for use in a Caddy module.
// It is like Listen except for PacketConns.
// Always be sure to close the PacketConn when you are done.
func ListenPacket(network, addr string) (net.PacketConn, error) {
	lnKey := listenerKey(network, addr)

	sharedPc, _, err := listenerPool.LoadOrNew(lnKey, func() (Destructor, error) {
		pc, err := net.ListenPacket(network, addr)
		if err != nil {
			// https://github.com/caddyserver/caddy/pull/4534
			if isUnixNetwork(network) && isListenBindAddressAlreadyInUseError(err) {
				return nil, fmt.Errorf("%w: this can happen if Caddy was forcefully killed", err)
			}
			return nil, err
		}
		return &sharedPacketConn{PacketConn: pc, key: lnKey}, nil
	})
	if err != nil {
		return nil, err
	}

	return &fakeClosePacketConn{sharedPacketConn: sharedPc.(*sharedPacketConn)}, nil
}

// ListenQUIC returns a quic.EarlyListener suitable for use in a Caddy module.
// Note that the context passed to Accept is currently ignored, so using
<<<<<<< HEAD
// a context other than context.Background is meaningless. If activeRequests
// is not nil, it should represent the current load on the server.
func ListenQUIC(addr string, tlsConf *tls.Config, activeRequests *int64) (quic.EarlyListener, error) {
	lnKey := "quic/" + addr
=======
// a context other than context.Background is meaningless.
func ListenQUIC(addr string, tlsConf *tls.Config) (quic.EarlyListener, error) {
	lnKey := listenerKey("udp", addr)
>>>>>>> 1960a0dc

	sharedEl, _, err := listenerPool.LoadOrNew(lnKey, func() (Destructor, error) {
		el, err := quic.ListenAddrEarly(addr, http3.ConfigureTLSConfig(tlsConf), &quic.Config{
			AcceptToken: func(clientAddr net.Addr, token *quic.Token) bool {
				var highLoad bool
				if activeRequests != nil {
					highLoad = atomic.LoadInt64(activeRequests) > 1000 // TODO: make tunable
				}
				if !highLoad {
					return true
				}
				if token == nil {
					return false
				}
				// TODO: validate the token (can we just use quic.defaultAcceptToken? - it also does the nil check btw...)
				return true
			},
		})
		if err != nil {
			return nil, err
		}
		return &sharedQuicListener{EarlyListener: el, key: lnKey}, nil
	})

	ctx, cancel := context.WithCancel(context.Background())
	return &fakeCloseQuicListener{
		sharedQuicListener: sharedEl.(*sharedQuicListener),
		context:            ctx, contextCancel: cancel,
	}, err
}

func listenerKey(network, addr string) string {
	return network + "/" + addr
}

// ListenerUsage returns the current usage count of the given listener address.
func ListenerUsage(network, addr string) int {
	count, _ := listenerPool.References(listenerKey(network, addr))
	return count
}

// fakeCloseListener is a private wrapper over a listener that
// is shared. The state of fakeCloseListener is not shared.
// This allows one user of a socket to "close" the listener
// while in reality the socket stays open for other users of
// the listener. In this way, servers become hot-swappable
// while the listener remains running. Listeners should be
// re-wrapped in a new fakeCloseListener each time the listener
// is reused. This type is atomic and values must not be copied.
type fakeCloseListener struct {
	closed          int32 // accessed atomically; belongs to this struct only
	*sharedListener       // embedded, so we also become a net.Listener
}

func (fcl *fakeCloseListener) Accept() (net.Conn, error) {
	// if the listener is already "closed", return error
	if atomic.LoadInt32(&fcl.closed) == 1 {
		return nil, fakeClosedErr(fcl)
	}

	// call underlying accept
	conn, err := fcl.sharedListener.Accept()
	if err == nil {
		return conn, nil
	}

	// since Accept() returned an error, it may be because our reference to
	// the listener (this fakeCloseListener) may have been closed, i.e. the
	// server is shutting down; in that case, we need to clear the deadline
	// that we set when Close() was called, and return a non-temporary and
	// non-timeout error value to the caller, masking the "true" error, so
	// that server loops / goroutines won't retry, linger, and leak
	if atomic.LoadInt32(&fcl.closed) == 1 {
		// we dereference the sharedListener explicitly even though it's embedded
		// so that it's clear in the code that side-effects are shared with other
		// users of this listener, not just our own reference to it; we also don't
		// do anything with the error because all we could do is log it, but we
		// expliclty assign it to nothing so we don't forget it's there if needed
		_ = fcl.sharedListener.clearDeadline()

		if netErr, ok := err.(net.Error); ok && netErr.Timeout() {
			return nil, fakeClosedErr(fcl)
		}
	}

	return nil, err
}

// Close stops accepting new connections without closing the
// underlying listener. The underlying listener is only closed
// if the caller is the last known user of the socket.
func (fcl *fakeCloseListener) Close() error {
	if atomic.CompareAndSwapInt32(&fcl.closed, 0, 1) {
		// There are two ways I know of to get an Accept()
		// function to return to the server loop that called
		// it: close the listener, or set a deadline in the
		// past. Obviously, we can't close the socket yet
		// since others may be using it (hence this whole
		// file). But we can set the deadline in the past,
		// and this is kind of cheating, but it works, and
		// it apparently even works on Windows.
		_ = fcl.sharedListener.setDeadline()
		_, _ = listenerPool.Delete(fcl.sharedListener.key)
	}
	return nil
}

type fakeCloseQuicListener struct {
	closed              int32 // accessed atomically; belongs to this struct only
	*sharedQuicListener       // embedded, so we also become a quic.EarlyListener
	context             context.Context
	contextCancel       context.CancelFunc
}

// Currently Accept ignores the passed context, however a situation where
// someone would need a hotswappable QUIC-only (not http3, since it uses context.Background here)
// server on which Accept would be called with non-empty contexts
// (mind that the default net listeners' Accept doesn't take a context argument)
// sounds way too rare for us to sacrifice efficiency here.
func (fcql *fakeCloseQuicListener) Accept(_ context.Context) (quic.EarlyConnection, error) {
	conn, err := fcql.sharedQuicListener.Accept(fcql.context)
	if err == nil {
		return conn, nil
	}

	// if the listener is "closed", return a fake closed error instead
	if atomic.LoadInt32(&fcql.closed) == 1 && errors.Is(err, context.Canceled) {
		return nil, fakeClosedErr(fcql)
	}
	return nil, err
}

func (fcql *fakeCloseQuicListener) Close() error {
	if atomic.CompareAndSwapInt32(&fcql.closed, 0, 1) {
		fcql.contextCancel()
		_, _ = listenerPool.Delete(fcql.sharedQuicListener.key)
	}
	return nil
}

// fakeClosedErr returns an error value that is not temporary
// nor a timeout, suitable for making the caller think the
// listener is actually closed
func fakeClosedErr(l interface{ Addr() net.Addr }) error {
	return &net.OpError{
		Op:   "accept",
		Net:  l.Addr().Network(),
		Addr: l.Addr(),
		Err:  errFakeClosed,
	}
}

// ErrFakeClosed is the underlying error value returned by
// fakeCloseListener.Accept() after Close() has been called,
// indicating that it is pretending to be closed so that the
// server using it can terminate, while the underlying
// socket is actually left open.
var errFakeClosed = fmt.Errorf("listener 'closed' 😉")

// fakeClosePacketConn is like fakeCloseListener, but for PacketConns.
type fakeClosePacketConn struct {
	closed            int32 // accessed atomically; belongs to this struct only
	*sharedPacketConn       // embedded, so we also become a net.PacketConn
}

func (fcpc *fakeClosePacketConn) Close() error {
	if atomic.CompareAndSwapInt32(&fcpc.closed, 0, 1) {
		_, _ = listenerPool.Delete(fcpc.sharedPacketConn.key)
	}
	return nil
}

// Supports QUIC implementation: https://github.com/caddyserver/caddy/issues/3998
func (fcpc fakeClosePacketConn) SetReadBuffer(bytes int) error {
	if conn, ok := fcpc.PacketConn.(interface{ SetReadBuffer(int) error }); ok {
		return conn.SetReadBuffer(bytes)
	}
	return fmt.Errorf("SetReadBuffer() not implemented for %T", fcpc.PacketConn)
}

// Supports QUIC implementation: https://github.com/caddyserver/caddy/issues/3998
func (fcpc fakeClosePacketConn) SyscallConn() (syscall.RawConn, error) {
	if conn, ok := fcpc.PacketConn.(interface {
		SyscallConn() (syscall.RawConn, error)
	}); ok {
		return conn.SyscallConn()
	}
	return nil, fmt.Errorf("SyscallConn() not implemented for %T", fcpc.PacketConn)
}

// sharedListener is a wrapper over an underlying listener. The listener
// and the other fields on the struct are shared state that is synchronized,
// so sharedListener structs must never be copied (always use a pointer).
type sharedListener struct {
	net.Listener
	key        string // uniquely identifies this listener
	deadline   bool   // whether a deadline is currently set
	deadlineMu sync.Mutex
}

func (sl *sharedListener) clearDeadline() error {
	var err error
	sl.deadlineMu.Lock()
	if sl.deadline {
		switch ln := sl.Listener.(type) {
		case *net.TCPListener:
			err = ln.SetDeadline(time.Time{})
		case *net.UnixListener:
			err = ln.SetDeadline(time.Time{})
		}
		sl.deadline = false
	}
	sl.deadlineMu.Unlock()
	return err
}

func (sl *sharedListener) setDeadline() error {
	timeInPast := time.Now().Add(-1 * time.Minute)
	var err error
	sl.deadlineMu.Lock()
	if !sl.deadline {
		switch ln := sl.Listener.(type) {
		case *net.TCPListener:
			err = ln.SetDeadline(timeInPast)
		case *net.UnixListener:
			err = ln.SetDeadline(timeInPast)
		}
		sl.deadline = true
	}
	sl.deadlineMu.Unlock()
	return err
}

// Destruct is called by the UsagePool when the listener is
// finally not being used anymore. It closes the socket.
func (sl *sharedListener) Destruct() error {
	return sl.Listener.Close()
}

// sharedQuicListener is like sharedListener, but for quic.EarlyListeners.
type sharedQuicListener struct {
	quic.EarlyListener
	key string
}

// Destruct closes the underlying QUIC listener.
func (sql *sharedQuicListener) Destruct() error {
	return sql.EarlyListener.Close()
}

// sharedPacketConn is like sharedListener, but for net.PacketConns.
type sharedPacketConn struct {
	net.PacketConn
	key string
}

// Destruct closes the underlying socket.
func (spc *sharedPacketConn) Destruct() error {
	return spc.PacketConn.Close()
}

// NetworkAddress contains the individual components
// for a parsed network address of the form accepted
// by ParseNetworkAddress(). Network should be a
// network value accepted by Go's net package. Port
// ranges are given by [StartPort, EndPort].
type NetworkAddress struct {
	Network   string
	Host      string
	StartPort uint
	EndPort   uint
}

// IsUnixNetwork returns true if na.Network is
// unix, unixgram, or unixpacket.
func (na NetworkAddress) IsUnixNetwork() bool {
	return isUnixNetwork(na.Network)
}

// JoinHostPort is like net.JoinHostPort, but where the port
// is StartPort + offset.
func (na NetworkAddress) JoinHostPort(offset uint) string {
	if na.IsUnixNetwork() {
		return na.Host
	}
	return net.JoinHostPort(na.Host, strconv.Itoa(int(na.StartPort+offset)))
}

func (na NetworkAddress) Expand() []NetworkAddress {
	size := na.PortRangeSize()
	addrs := make([]NetworkAddress, size)
	for portOffset := uint(0); portOffset < size; portOffset++ {
		na2 := na
		na2.StartPort, na2.EndPort = na.StartPort+portOffset, na.StartPort+portOffset
		addrs[portOffset] = na2
	}
	return addrs
}

// PortRangeSize returns how many ports are in
// pa's port range. Port ranges are inclusive,
// so the size is the difference of start and
// end ports plus one.
func (na NetworkAddress) PortRangeSize() uint {
	if na.EndPort < na.StartPort {
		return 0
	}
	return (na.EndPort - na.StartPort) + 1
}

func (na NetworkAddress) isLoopback() bool {
	if na.IsUnixNetwork() {
		return true
	}
	if na.Host == "localhost" {
		return true
	}
	if ip := net.ParseIP(na.Host); ip != nil {
		return ip.IsLoopback()
	}
	return false
}

func (na NetworkAddress) isWildcardInterface() bool {
	if na.Host == "" {
		return true
	}
	if ip := net.ParseIP(na.Host); ip != nil {
		return ip.IsUnspecified()
	}
	return false
}

func (na NetworkAddress) port() string {
	if na.StartPort == na.EndPort {
		return strconv.FormatUint(uint64(na.StartPort), 10)
	}
	return fmt.Sprintf("%d-%d", na.StartPort, na.EndPort)
}

// String reconstructs the address string for human display.
// The output can be parsed by ParseNetworkAddress(). If the
// address is a unix socket, any non-zero port will be dropped.
func (na NetworkAddress) String() string {
	if na.Network == "tcp" && (na.Host != "" || na.port() != "") {
		na.Network = "" // omit default network value for brevity
	}
	return JoinNetworkAddress(na.Network, na.Host, na.port())
}

func isUnixNetwork(netw string) bool {
	return netw == "unix" || netw == "unixgram" || netw == "unixpacket"
}

func isListenBindAddressAlreadyInUseError(err error) bool {
	switch networkOperationError := err.(type) {
	case *net.OpError:
		switch syscallError := networkOperationError.Err.(type) {
		case *os.SyscallError:
			if syscallError.Syscall == "bind" {
				return true
			}
		}
	}

	return false
}

// ParseNetworkAddress parses addr into its individual
// components. The input string is expected to be of
// the form "network/host:port-range" where any part is
// optional. The default network, if unspecified, is tcp.
// Port ranges are inclusive.
//
// Network addresses are distinct from URLs and do not
// use URL syntax.
func ParseNetworkAddress(addr string) (NetworkAddress, error) {
	var host, port string
	network, host, port, err := SplitNetworkAddress(addr)
	if err != nil {
		return NetworkAddress{}, err
	}
	if network == "" {
		network = "tcp"
	}
	if isUnixNetwork(network) {
		return NetworkAddress{
			Network: network,
			Host:    host,
		}, nil
	}
	var start, end uint64
	if port != "" {
		ports := strings.SplitN(port, "-", 2)
		if len(ports) == 1 {
			ports = append(ports, ports[0])
		}
		start, err = strconv.ParseUint(ports[0], 10, 16)
		if err != nil {
			return NetworkAddress{}, fmt.Errorf("invalid start port: %v", err)
		}
		end, err = strconv.ParseUint(ports[1], 10, 16)
		if err != nil {
			return NetworkAddress{}, fmt.Errorf("invalid end port: %v", err)
		}
		if end < start {
			return NetworkAddress{}, fmt.Errorf("end port must not be less than start port")
		}
		if (end - start) > maxPortSpan {
			return NetworkAddress{}, fmt.Errorf("port range exceeds %d ports", maxPortSpan)
		}
	}
	return NetworkAddress{
		Network:   network,
		Host:      host,
		StartPort: uint(start),
		EndPort:   uint(end),
	}, nil
}

// SplitNetworkAddress splits a into its network, host, and port components.
// Note that port may be a port range (:X-Y), or omitted for unix sockets.
func SplitNetworkAddress(a string) (network, host, port string, err error) {
	if idx := strings.Index(a, "/"); idx >= 0 {
		network = strings.ToLower(strings.TrimSpace(a[:idx]))
		a = a[idx+1:]
	}
	if isUnixNetwork(network) {
		host = a
		return
	}
	host, port, err = net.SplitHostPort(a)
	if err == nil || a == "" {
		return
	}
	// in general, if there was an error, it was likely "missing port",
	// so try adding a bogus port to take advantage of standard library's
	// robust parser, then strip the artificial port before returning
	// (don't overwrite original error though; might still be relevant)
	var err2 error
	host, port, err2 = net.SplitHostPort(a + ":0")
	if err2 == nil {
		err = nil
		port = ""
	}
	return
}

// JoinNetworkAddress combines network, host, and port into a single
// address string of the form accepted by ParseNetworkAddress(). For
// unix sockets, the network should be "unix" (or "unixgram" or
// "unixpacket") and the path to the socket should be given as the
// host parameter.
func JoinNetworkAddress(network, host, port string) string {
	var a string
	if network != "" {
		a = network + "/"
	}
	if (host != "" && port == "") || isUnixNetwork(network) {
		a += host
	} else if port != "" {
		a += net.JoinHostPort(host, port)
	}
	return a
}

// ListenerWrapper is a type that wraps a listener
// so it can modify the input listener's methods.
// Modules that implement this interface are found
// in the caddy.listeners namespace. Usually, to
// wrap a listener, you will define your own struct
// type that embeds the input listener, then
// implement your own methods that you want to wrap,
// calling the underlying listener's methods where
// appropriate.
type ListenerWrapper interface {
	WrapListener(net.Listener) net.Listener
}

// listenerPool stores and allows reuse of active listeners.
var listenerPool = NewUsagePool()

const maxPortSpan = 65535

// Interface guards (see https://github.com/caddyserver/caddy/issues/3998)
var (
	_ (interface{ SetReadBuffer(int) error }) = (*fakeClosePacketConn)(nil)
	_ (interface {
		SyscallConn() (syscall.RawConn, error)
	}) = (*fakeClosePacketConn)(nil)
)<|MERGE_RESOLUTION|>--- conflicted
+++ resolved
@@ -87,23 +87,16 @@
 
 // ListenQUIC returns a quic.EarlyListener suitable for use in a Caddy module.
 // Note that the context passed to Accept is currently ignored, so using
-<<<<<<< HEAD
-// a context other than context.Background is meaningless. If activeRequests
-// is not nil, it should represent the current load on the server.
+// a context other than context.Background is meaningless.
 func ListenQUIC(addr string, tlsConf *tls.Config, activeRequests *int64) (quic.EarlyListener, error) {
-	lnKey := "quic/" + addr
-=======
-// a context other than context.Background is meaningless.
-func ListenQUIC(addr string, tlsConf *tls.Config) (quic.EarlyListener, error) {
 	lnKey := listenerKey("udp", addr)
->>>>>>> 1960a0dc
 
 	sharedEl, _, err := listenerPool.LoadOrNew(lnKey, func() (Destructor, error) {
 		el, err := quic.ListenAddrEarly(addr, http3.ConfigureTLSConfig(tlsConf), &quic.Config{
 			AcceptToken: func(clientAddr net.Addr, token *quic.Token) bool {
 				var highLoad bool
 				if activeRequests != nil {
-					highLoad = atomic.LoadInt64(activeRequests) > 1000 // TODO: make tunable
+					highLoad = atomic.LoadInt64(activeRequests) > 1000 // TODO: make tunable?
 				}
 				if !highLoad {
 					return true
