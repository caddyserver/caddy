// Copyright 2015 Matthew Holt and The Caddy Authors
//
// Licensed under the Apache License, Version 2.0 (the "License");
// you may not use this file except in compliance with the License.
// You may obtain a copy of the License at
//
//     http://www.apache.org/licenses/LICENSE-2.0
//
// Unless required by applicable law or agreed to in writing, software
// distributed under the License is distributed on an "AS IS" BASIS,
// WITHOUT WARRANTIES OR CONDITIONS OF ANY KIND, either express or implied.
// See the License for the specific language governing permissions and
// limitations under the License.

package caddy

import (
	"context"
	"crypto/tls"
	"errors"
	"fmt"
	"net"
	"net/netip"
	"os"
	"strconv"
	"strings"
	"sync/atomic"
	"syscall"

	"github.com/lucas-clemente/quic-go"
	"github.com/lucas-clemente/quic-go/http3"
	"go.uber.org/zap"
)

<<<<<<< HEAD
=======
// Listen is like net.Listen, except Caddy's listeners can overlap
// each other: multiple listeners may be created on the same socket
// at the same time. This is useful because during config changes,
// the new config is started while the old config is still running.
// When Caddy listeners are closed, the closing logic is virtualized
// so the underlying socket isn't actually closed until all uses of
// the socket have been finished. Always be sure to close listeners
// when you are done with them, just like normal listeners.
func Listen(network, addr string) (net.Listener, error) {
	network = strings.TrimSpace(strings.ToLower(network))

	// get listener from plugin if network type is registered
	if getListener, ok := networkTypes[network]; ok {
		Log().Debug("getting listener from plugin", zap.String("network", network))
		return getListener(network, addr)
	}

	lnKey := listenerKey(network, addr)

	sharedLn, _, err := listenerPool.LoadOrNew(lnKey, func() (Destructor, error) {
		ln, err := net.Listen(network, addr)
		if err != nil {
			// https://github.com/caddyserver/caddy/pull/4534
			if isUnixNetwork(network) && isListenBindAddressAlreadyInUseError(err) {
				return nil, fmt.Errorf("%w: this can happen if Caddy was forcefully killed", err)
			}
			return nil, err
		}
		return &sharedListener{Listener: ln, key: lnKey}, nil
	})
	if err != nil {
		return nil, err
	}

	return &fakeCloseListener{sharedListener: sharedLn.(*sharedListener)}, nil
}

>>>>>>> 005c5a63
// ListenPacket returns a net.PacketConn suitable for use in a Caddy module.
// It is like Listen except for PacketConns.
// Always be sure to close the PacketConn when you are done.
func ListenPacket(network, addr string) (net.PacketConn, error) {
	lnKey := listenerKey(network, addr)

	sharedPc, _, err := listenerPool.LoadOrNew(lnKey, func() (Destructor, error) {
		pc, err := net.ListenPacket(network, addr)
		if err != nil {
			// https://github.com/caddyserver/caddy/pull/4534
			if isUnixNetwork(network) && isListenBindAddressAlreadyInUseError(err) {
				return nil, fmt.Errorf("%w: this can happen if Caddy was forcefully killed", err)
			}
			return nil, err
		}
		return &sharedPacketConn{PacketConn: pc, key: lnKey}, nil
	})
	if err != nil {
		return nil, err
	}

	return &fakeClosePacketConn{sharedPacketConn: sharedPc.(*sharedPacketConn)}, nil
}

// ListenQUIC returns a quic.EarlyListener suitable for use in a Caddy module.
// Note that the context passed to Accept is currently ignored, so using
// a context other than context.Background is meaningless.
func ListenQUIC(addr string, tlsConf *tls.Config, activeRequests *int64) (quic.EarlyListener, error) {
	lnKey := listenerKey("udp", addr)

	sharedEl, _, err := listenerPool.LoadOrNew(lnKey, func() (Destructor, error) {
		el, err := quic.ListenAddrEarly(addr, http3.ConfigureTLSConfig(tlsConf), &quic.Config{
			RequireAddressValidation: func(clientAddr net.Addr) bool {
				var highLoad bool
				if activeRequests != nil {
					highLoad = atomic.LoadInt64(activeRequests) > 1000 // TODO: make tunable?
				}
				return highLoad
			},
		})
		if err != nil {
			return nil, err
		}
		return &sharedQuicListener{EarlyListener: el, key: lnKey}, nil
	})

	ctx, cancel := context.WithCancel(context.Background())
	return &fakeCloseQuicListener{
		sharedQuicListener: sharedEl.(*sharedQuicListener),
		context:            ctx, contextCancel: cancel,
	}, err
}

// ListenerUsage returns the current usage count of the given listener address.
func ListenerUsage(network, addr string) int {
	count, _ := listenerPool.References(listenerKey(network, addr))
	return count
}

func listenerKey(network, addr string) string {
	return network + "/" + addr
}

type fakeCloseQuicListener struct {
	closed              int32 // accessed atomically; belongs to this struct only
	*sharedQuicListener       // embedded, so we also become a quic.EarlyListener
	context             context.Context
	contextCancel       context.CancelFunc
}

// Currently Accept ignores the passed context, however a situation where
// someone would need a hotswappable QUIC-only (not http3, since it uses context.Background here)
// server on which Accept would be called with non-empty contexts
// (mind that the default net listeners' Accept doesn't take a context argument)
// sounds way too rare for us to sacrifice efficiency here.
func (fcql *fakeCloseQuicListener) Accept(_ context.Context) (quic.EarlyConnection, error) {
	conn, err := fcql.sharedQuicListener.Accept(fcql.context)
	if err == nil {
		return conn, nil
	}

	// if the listener is "closed", return a fake closed error instead
	if atomic.LoadInt32(&fcql.closed) == 1 && errors.Is(err, context.Canceled) {
		return nil, fakeClosedErr(fcql)
	}
	return nil, err
}

func (fcql *fakeCloseQuicListener) Close() error {
	if atomic.CompareAndSwapInt32(&fcql.closed, 0, 1) {
		fcql.contextCancel()
		_, _ = listenerPool.Delete(fcql.sharedQuicListener.key)
	}
	return nil
}

// fakeClosedErr returns an error value that is not temporary
// nor a timeout, suitable for making the caller think the
// listener is actually closed
func fakeClosedErr(l interface{ Addr() net.Addr }) error {
	return &net.OpError{
		Op:   "accept",
		Net:  l.Addr().Network(),
		Addr: l.Addr(),
		Err:  errFakeClosed,
	}
}

// ErrFakeClosed is the underlying error value returned by
// fakeCloseListener.Accept() after Close() has been called,
// indicating that it is pretending to be closed so that the
// server using it can terminate, while the underlying
// socket is actually left open.
var errFakeClosed = fmt.Errorf("listener 'closed' 😉")

// fakeClosePacketConn is like fakeCloseListener, but for PacketConns.
type fakeClosePacketConn struct {
	closed            int32 // accessed atomically; belongs to this struct only
	*sharedPacketConn       // embedded, so we also become a net.PacketConn
}

func (fcpc *fakeClosePacketConn) Close() error {
	if atomic.CompareAndSwapInt32(&fcpc.closed, 0, 1) {
		_, _ = listenerPool.Delete(fcpc.sharedPacketConn.key)
	}
	return nil
}

// Supports QUIC implementation: https://github.com/caddyserver/caddy/issues/3998
func (fcpc fakeClosePacketConn) SetReadBuffer(bytes int) error {
	if conn, ok := fcpc.PacketConn.(interface{ SetReadBuffer(int) error }); ok {
		return conn.SetReadBuffer(bytes)
	}
	return fmt.Errorf("SetReadBuffer() not implemented for %T", fcpc.PacketConn)
}

// Supports QUIC implementation: https://github.com/caddyserver/caddy/issues/3998
func (fcpc fakeClosePacketConn) SyscallConn() (syscall.RawConn, error) {
	if conn, ok := fcpc.PacketConn.(interface {
		SyscallConn() (syscall.RawConn, error)
	}); ok {
		return conn.SyscallConn()
	}
	return nil, fmt.Errorf("SyscallConn() not implemented for %T", fcpc.PacketConn)
}

// sharedQuicListener is like sharedListener, but for quic.EarlyListeners.
type sharedQuicListener struct {
	quic.EarlyListener
	key string
}

// Destruct closes the underlying QUIC listener.
func (sql *sharedQuicListener) Destruct() error {
	return sql.EarlyListener.Close()
}

// sharedPacketConn is like sharedListener, but for net.PacketConns.
type sharedPacketConn struct {
	net.PacketConn
	key string
}

// Destruct closes the underlying socket.
func (spc *sharedPacketConn) Destruct() error {
	return spc.PacketConn.Close()
}

// NetworkAddress contains the individual components
// for a parsed network address of the form accepted
// by ParseNetworkAddress(). Network should be a
// network value accepted by Go's net package. Port
// ranges are given by [StartPort, EndPort].
type NetworkAddress struct {
	Network   string
	Host      string
	StartPort uint
	EndPort   uint
}

// IsUnixNetwork returns true if na.Network is
// unix, unixgram, or unixpacket.
func (na NetworkAddress) IsUnixNetwork() bool {
	return isUnixNetwork(na.Network)
}

// JoinHostPort is like net.JoinHostPort, but where the port
// is StartPort + offset.
func (na NetworkAddress) JoinHostPort(offset uint) string {
	if na.IsUnixNetwork() {
		return na.Host
	}
	return net.JoinHostPort(na.Host, strconv.Itoa(int(na.StartPort+offset)))
}

func (na NetworkAddress) Expand() []NetworkAddress {
	size := na.PortRangeSize()
	addrs := make([]NetworkAddress, size)
	for portOffset := uint(0); portOffset < size; portOffset++ {
		na2 := na
		na2.StartPort, na2.EndPort = na.StartPort+portOffset, na.StartPort+portOffset
		addrs[portOffset] = na2
	}
	return addrs
}

// PortRangeSize returns how many ports are in
// pa's port range. Port ranges are inclusive,
// so the size is the difference of start and
// end ports plus one.
func (na NetworkAddress) PortRangeSize() uint {
	if na.EndPort < na.StartPort {
		return 0
	}
	return (na.EndPort - na.StartPort) + 1
}

func (na NetworkAddress) isLoopback() bool {
	if na.IsUnixNetwork() {
		return true
	}
	if na.Host == "localhost" {
		return true
	}
	if ip, err := netip.ParseAddr(na.Host); err == nil {
		return ip.IsLoopback()
	}
	return false
}

func (na NetworkAddress) isWildcardInterface() bool {
	if na.Host == "" {
		return true
	}
	if ip, err := netip.ParseAddr(na.Host); err == nil {
		return ip.IsUnspecified()
	}
	return false
}

func (na NetworkAddress) port() string {
	if na.StartPort == na.EndPort {
		return strconv.FormatUint(uint64(na.StartPort), 10)
	}
	return fmt.Sprintf("%d-%d", na.StartPort, na.EndPort)
}

// String reconstructs the address string for human display.
// The output can be parsed by ParseNetworkAddress(). If the
// address is a unix socket, any non-zero port will be dropped.
func (na NetworkAddress) String() string {
	if na.Network == "tcp" && (na.Host != "" || na.port() != "") {
		na.Network = "" // omit default network value for brevity
	}
	return JoinNetworkAddress(na.Network, na.Host, na.port())
}

func isUnixNetwork(netw string) bool {
	return netw == "unix" || netw == "unixgram" || netw == "unixpacket"
}

func isListenBindAddressAlreadyInUseError(err error) bool {
	switch networkOperationError := err.(type) {
	case *net.OpError:
		switch syscallError := networkOperationError.Err.(type) {
		case *os.SyscallError:
			if syscallError.Syscall == "bind" {
				return true
			}
		}
	}

	return false
}

// ParseNetworkAddress parses addr into its individual
// components. The input string is expected to be of
// the form "network/host:port-range" where any part is
// optional. The default network, if unspecified, is tcp.
// Port ranges are inclusive.
//
// Network addresses are distinct from URLs and do not
// use URL syntax.
func ParseNetworkAddress(addr string) (NetworkAddress, error) {
	var host, port string
	network, host, port, err := SplitNetworkAddress(addr)
	if err != nil {
		return NetworkAddress{}, err
	}
	if network == "" {
		network = "tcp"
	}
	if isUnixNetwork(network) {
		return NetworkAddress{
			Network: network,
			Host:    host,
		}, nil
	}
	var start, end uint64
	if port != "" {
		before, after, found := strings.Cut(port, "-")
		if !found {
			after = before
		}
		start, err = strconv.ParseUint(before, 10, 16)
		if err != nil {
			return NetworkAddress{}, fmt.Errorf("invalid start port: %v", err)
		}
		end, err = strconv.ParseUint(after, 10, 16)
		if err != nil {
			return NetworkAddress{}, fmt.Errorf("invalid end port: %v", err)
		}
		if end < start {
			return NetworkAddress{}, fmt.Errorf("end port must not be less than start port")
		}
		if (end - start) > maxPortSpan {
			return NetworkAddress{}, fmt.Errorf("port range exceeds %d ports", maxPortSpan)
		}
	}
	return NetworkAddress{
		Network:   network,
		Host:      host,
		StartPort: uint(start),
		EndPort:   uint(end),
	}, nil
}

// SplitNetworkAddress splits a into its network, host, and port components.
// Note that port may be a port range (:X-Y), or omitted for unix sockets.
func SplitNetworkAddress(a string) (network, host, port string, err error) {
	beforeSlash, afterSlash, slashFound := strings.Cut(a, "/")
	if slashFound {
		network = strings.ToLower(strings.TrimSpace(beforeSlash))
		a = afterSlash
	}
	if isUnixNetwork(network) {
		host = a
		return
	}
	host, port, err = net.SplitHostPort(a)
	if err == nil || a == "" {
		return
	}
	// in general, if there was an error, it was likely "missing port",
	// so try adding a bogus port to take advantage of standard library's
	// robust parser, then strip the artificial port before returning
	// (don't overwrite original error though; might still be relevant)
	var err2 error
	host, port, err2 = net.SplitHostPort(a + ":0")
	if err2 == nil {
		err = nil
		port = ""
	}
	return
}

// JoinNetworkAddress combines network, host, and port into a single
// address string of the form accepted by ParseNetworkAddress(). For
// unix sockets, the network should be "unix" (or "unixgram" or
// "unixpacket") and the path to the socket should be given as the
// host parameter.
func JoinNetworkAddress(network, host, port string) string {
	var a string
	if network != "" {
		a = network + "/"
	}
	if (host != "" && port == "") || isUnixNetwork(network) {
		a += host
	} else if port != "" {
		a += net.JoinHostPort(host, port)
	}
	return a
}

// RegisterNetwork registers a network type with Caddy so that if a listener is
// created for that network type, getListener will be invoked to get the listener.
// This should be called during init() and will panic if the network type is standard
// or reserved, or if it is already registered. EXPERIMENTAL and subject to change.
func RegisterNetwork(network string, getListener ListenerFunc) {
	network = strings.TrimSpace(strings.ToLower(network))

	if network == "tcp" || network == "tcp4" || network == "tcp6" ||
		network == "udp" || network == "udp4" || network == "udp6" ||
		network == "unix" || network == "unixpacket" || network == "unixgram" ||
		strings.HasPrefix("ip:", network) || strings.HasPrefix("ip4:", network) || strings.HasPrefix("ip6:", network) {
		panic("network type " + network + " is reserved")
	}

	if _, ok := networkTypes[strings.ToLower(network)]; ok {
		panic("network type " + network + " is already registered")
	}

	networkTypes[network] = getListener
}

// ListenerFunc is a function that can return a listener given a network and address.
// The listeners must be capable of overlapping: with Caddy, new configs are loaded
// before old ones are unloaded, so listeners may overlap briefly if the configs
// both need the same listener. EXPERIMENTAL and subject to change.
type ListenerFunc func(network, addr string) (net.Listener, error)

var networkTypes = map[string]ListenerFunc{}

// ListenerWrapper is a type that wraps a listener
// so it can modify the input listener's methods.
// Modules that implement this interface are found
// in the caddy.listeners namespace. Usually, to
// wrap a listener, you will define your own struct
// type that embeds the input listener, then
// implement your own methods that you want to wrap,
// calling the underlying listener's methods where
// appropriate.
type ListenerWrapper interface {
	WrapListener(net.Listener) net.Listener
}

// listenerPool stores and allows reuse of active listeners.
var listenerPool = NewUsagePool()

const maxPortSpan = 65535

// Interface guards (see https://github.com/caddyserver/caddy/issues/3998)
var (
	_ (interface{ SetReadBuffer(int) error }) = (*fakeClosePacketConn)(nil)
	_ (interface {
		SyscallConn() (syscall.RawConn, error)
	}) = (*fakeClosePacketConn)(nil)
)<|MERGE_RESOLUTION|>--- conflicted
+++ resolved
@@ -32,46 +32,6 @@
 	"go.uber.org/zap"
 )
 
-<<<<<<< HEAD
-=======
-// Listen is like net.Listen, except Caddy's listeners can overlap
-// each other: multiple listeners may be created on the same socket
-// at the same time. This is useful because during config changes,
-// the new config is started while the old config is still running.
-// When Caddy listeners are closed, the closing logic is virtualized
-// so the underlying socket isn't actually closed until all uses of
-// the socket have been finished. Always be sure to close listeners
-// when you are done with them, just like normal listeners.
-func Listen(network, addr string) (net.Listener, error) {
-	network = strings.TrimSpace(strings.ToLower(network))
-
-	// get listener from plugin if network type is registered
-	if getListener, ok := networkTypes[network]; ok {
-		Log().Debug("getting listener from plugin", zap.String("network", network))
-		return getListener(network, addr)
-	}
-
-	lnKey := listenerKey(network, addr)
-
-	sharedLn, _, err := listenerPool.LoadOrNew(lnKey, func() (Destructor, error) {
-		ln, err := net.Listen(network, addr)
-		if err != nil {
-			// https://github.com/caddyserver/caddy/pull/4534
-			if isUnixNetwork(network) && isListenBindAddressAlreadyInUseError(err) {
-				return nil, fmt.Errorf("%w: this can happen if Caddy was forcefully killed", err)
-			}
-			return nil, err
-		}
-		return &sharedListener{Listener: ln, key: lnKey}, nil
-	})
-	if err != nil {
-		return nil, err
-	}
-
-	return &fakeCloseListener{sharedListener: sharedLn.(*sharedListener)}, nil
-}
-
->>>>>>> 005c5a63
 // ListenPacket returns a net.PacketConn suitable for use in a Caddy module.
 // It is like Listen except for PacketConns.
 // Always be sure to close the PacketConn when you are done.
