// Copyright 2015 Matthew Holt and The Caddy Authors
//
// Licensed under the Apache License, Version 2.0 (the "License");
// you may not use this file except in compliance with the License.
// You may obtain a copy of the License at
//
//     http://www.apache.org/licenses/LICENSE-2.0
//
// Unless required by applicable law or agreed to in writing, software
// distributed under the License is distributed on an "AS IS" BASIS,
// WITHOUT WARRANTIES OR CONDITIONS OF ANY KIND, either express or implied.
// See the License for the specific language governing permissions and
// limitations under the License.

package caddy

import (
	"context"
	"net"
	"strings"

	"go.uber.org/zap"
)

const (
	UNIX       = "unix"
	UNIX_H2C   = "unix+h2c"
	UNIXGRAM   = "unixgram"
	UNIXPACKET = "unixpacket"
	TCP        = "tcp"
	TCP4       = "tcp4"
	TCP6       = "tcp6"
	UDP        = "udp"
	UDP4       = "udp4"
	UDP6       = "udp6"
	IP_        = "ip:"
	IP4_       = "ip4:"
	IP6_       = "ip6:"
	FD         = "fd"
	FDGRAM     = "fdgram"
)

// IsUnixNetwork returns true if the netw is a unix network.
func IsUnixNetwork(netw string) bool {
	return netw == UNIX || netw == UNIX_H2C || netw == UNIXGRAM || netw == UNIXPACKET
}

// IsUnixNetwork returns true if the netw is a TCP network.
func IsTCPNetwork(netw string) bool {
	return netw == TCP || netw == TCP4 || netw == TCP6
}

// IsUnixNetwork returns true if the netw is a UDP network.
func IsUDPNetwork(netw string) bool {
	return netw == UDP || netw == UDP4 || netw == UDP6
}

// IsIpNetwork returns true if the netw is an ip network.
func IsIpNetwork(netw string) bool {
	return strings.HasPrefix(netw, IP_) || strings.HasPrefix(netw, IP4_) || strings.HasPrefix(netw, IP6_)
}

// IsFdNetwork returns true if the netw is a fd network.
func IsFdNetwork(netw string) bool {
	return netw == FD || netw == FDGRAM
}

func IsReservedNetwork(network string) bool {
	return IsUnixNetwork(network) ||
		IsTCPNetwork(network) ||
		IsUDPNetwork(network) ||
		IsIpNetwork(network) ||
		IsFdNetwork(network)
}

func IsIPv4Network(netw string) bool {
	return netw == TCP || netw == TCP4 || netw == UDP || netw == UDP4 || strings.HasPrefix(netw, IP_) || strings.HasPrefix(netw, IP4_)
}

func IsIPv6Network(netw string) bool {
	return netw == TCP || netw == TCP6 || netw == UDP || netw == UDP6 || strings.HasPrefix(netw, IP_) || strings.HasPrefix(netw, IP6_)
}

func IsStreamNetwork(netw string) bool {
	return netw == UNIX || netw == UNIX_H2C || netw == UNIXPACKET || IsTCPNetwork(netw) || netw == FD
}

func IsPacketNetwork(netw string) bool {
	return netw == UNIXGRAM || IsUDPNetwork(netw) || IsIpNetwork(netw) || netw == FDGRAM
}

// ListenerFunc is a function that can return a listener given a network and address.
// The listeners must be capable of overlapping: with Caddy, new configs are loaded
// before old ones are unloaded, so listeners may overlap briefly if the configs
// both need the same listener. EXPERIMENTAL and subject to change.
type ListenerFunc func(ctx context.Context, network, host, portRange string, portOffset uint, cfg net.ListenConfig) (any, error)

var networkPlugins = map[string]ListenerFunc{}

// RegisterNetwork registers a network plugin with Caddy so that if a listener is
// created for that network plugin, getListener will be invoked to get the listener.
// This should be called during init() and will panic if the network type is standard
// or reserved, or if it is already registered. EXPERIMENTAL and subject to change.
func RegisterNetwork(network string, getListener ListenerFunc) {
	network = strings.TrimSpace(strings.ToLower(network))

	if IsReservedNetwork(network) {
		panic("network type " + network + " is reserved")
	}

	if _, ok := networkPlugins[strings.ToLower(network)]; ok {
		panic("network type " + network + " is already registered")
	}

	networkPlugins[network] = getListener
}

// getListenerFromPlugin returns a listener on the given network and address
// if a plugin has registered the network name. It may return (nil, nil) if
// no plugin can provide a listener.
func getListenerFromPlugin(ctx context.Context, network, host, port string, portOffset uint, config net.ListenConfig) (any, error) {
	// get listener from plugin if network is registered
	if getListener, ok := networkPlugins[network]; ok {
		Log().Debug("getting listener from plugin", zap.String("network", network))
		return getListener(ctx, network, host, port, portOffset, config)
	}

	return nil, nil
<<<<<<< HEAD
}

var networkHTTP3Plugins = map[string]string{}

// RegisterNetworkHTTP3 registers a mapping from non-HTTP/3 network to HTTP/3
// network. This should be called during init() and will panic if the network
// type is standard, reserved, or already registered.
//
// EXPERIMENTAL: Subject to change.
func RegisterNetworkHTTP3(originalNetwork, h3Network string) {
	if IsReservedNetwork(originalNetwork) {
		panic("network type " + originalNetwork + " is reserved")
	}
	if _, ok := networkHTTP3Plugins[strings.ToLower(originalNetwork)]; ok {
		panic("network type " + originalNetwork + " is already registered")
	}

	networkHTTP3Plugins[originalNetwork] = h3Network
}

func getHTTP3Plugin(originalNetwork string) (string, error) {
	h3Network, ok := networkHTTP3Plugins[strings.ToLower(originalNetwork)]
	if !ok {
		return "", fmt.Errorf("network '%s' cannot handle HTTP/3 connections", originalNetwork)
	}

	return h3Network, nil
}

func GetHTTP3Network(originalNetwork string) (string, error) {
	switch originalNetwork {
	case UNIXGRAM:
		return UNIXGRAM, nil
	case UDP:
		return UDP, nil
	case UDP4:
		return UDP4, nil
	case UDP6:
		return UDP6, nil
	case TCP:
		return UDP, nil
	case TCP4:
		return UDP4, nil
	case TCP6:
		return UDP6, nil
	case FDGRAM:
		return FDGRAM, nil
	}
	return getHTTP3Plugin(originalNetwork)
=======
>>>>>>> f5378706
}<|MERGE_RESOLUTION|>--- conflicted
+++ resolved
@@ -126,56 +126,4 @@
 	}
 
 	return nil, nil
-<<<<<<< HEAD
-}
-
-var networkHTTP3Plugins = map[string]string{}
-
-// RegisterNetworkHTTP3 registers a mapping from non-HTTP/3 network to HTTP/3
-// network. This should be called during init() and will panic if the network
-// type is standard, reserved, or already registered.
-//
-// EXPERIMENTAL: Subject to change.
-func RegisterNetworkHTTP3(originalNetwork, h3Network string) {
-	if IsReservedNetwork(originalNetwork) {
-		panic("network type " + originalNetwork + " is reserved")
-	}
-	if _, ok := networkHTTP3Plugins[strings.ToLower(originalNetwork)]; ok {
-		panic("network type " + originalNetwork + " is already registered")
-	}
-
-	networkHTTP3Plugins[originalNetwork] = h3Network
-}
-
-func getHTTP3Plugin(originalNetwork string) (string, error) {
-	h3Network, ok := networkHTTP3Plugins[strings.ToLower(originalNetwork)]
-	if !ok {
-		return "", fmt.Errorf("network '%s' cannot handle HTTP/3 connections", originalNetwork)
-	}
-
-	return h3Network, nil
-}
-
-func GetHTTP3Network(originalNetwork string) (string, error) {
-	switch originalNetwork {
-	case UNIXGRAM:
-		return UNIXGRAM, nil
-	case UDP:
-		return UDP, nil
-	case UDP4:
-		return UDP4, nil
-	case UDP6:
-		return UDP6, nil
-	case TCP:
-		return UDP, nil
-	case TCP4:
-		return UDP4, nil
-	case TCP6:
-		return UDP6, nil
-	case FDGRAM:
-		return FDGRAM, nil
-	}
-	return getHTTP3Plugin(originalNetwork)
-=======
->>>>>>> f5378706
 }