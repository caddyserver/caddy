// Copyright 2015 Matthew Holt and The Caddy Authors
//
// Licensed under the Apache License, Version 2.0 (the "License");
// you may not use this file except in compliance with the License.
// You may obtain a copy of the License at
//
//     http://www.apache.org/licenses/LICENSE-2.0
//
// Unless required by applicable law or agreed to in writing, software
// distributed under the License is distributed on an "AS IS" BASIS,
// WITHOUT WARRANTIES OR CONDITIONS OF ANY KIND, either express or implied.
// See the License for the specific language governing permissions and
// limitations under the License.

package httpcaddyfile

import (
	"encoding/json"
	"fmt"
	"html"
	"net/http"
	"reflect"
	"strings"

	"github.com/caddyserver/caddy/v2"
	"github.com/caddyserver/caddy/v2/caddyconfig"
	"github.com/caddyserver/caddy/v2/caddyconfig/caddyfile"
	"github.com/caddyserver/caddy/v2/modules/caddyhttp"
	"github.com/caddyserver/caddy/v2/modules/caddytls"
	"go.uber.org/zap/zapcore"
)

func init() {
	RegisterDirective("bind", parseBind)
	RegisterDirective("root", parseRoot) // TODO: isn't this a handler directive?
	RegisterDirective("tls", parseTLS)
	RegisterHandlerDirective("redir", parseRedir)
	RegisterHandlerDirective("respond", parseRespond)
	RegisterHandlerDirective("route", parseRoute)
	RegisterHandlerDirective("handle", parseSegmentAsSubroute)
	RegisterDirective("handle_errors", parseHandleErrors)
	RegisterDirective("log", parseLog)
}

// parseBind parses the bind directive. Syntax:
//
//     bind <addresses...>
//
func parseBind(h Helper) ([]ConfigValue, error) {
	var lnHosts []string
	for h.Next() {
		lnHosts = append(lnHosts, h.RemainingArgs()...)
	}
	return h.NewBindAddresses(lnHosts), nil
}

// parseRoot parses the root directive. Syntax:
//
//     root [<matcher>] <path>
//
func parseRoot(h Helper) ([]ConfigValue, error) {
	if !h.Next() {
		return nil, h.ArgErr()
	}

	matcherSet, ok, err := h.MatcherToken()
	if err != nil {
		return nil, err
	}
	if !ok {
		// no matcher token; oops
		h.Dispenser.Prev()
	}

	if !h.NextArg() {
		return nil, h.ArgErr()
	}
	root := h.Val()
	if h.NextArg() {
		return nil, h.ArgErr()
	}

	varsHandler := caddyhttp.VarsMiddleware{"root": root}
	route := caddyhttp.Route{
		HandlersRaw: []json.RawMessage{
			caddyconfig.JSONModuleObject(varsHandler, "handler", "vars", nil),
		},
	}
	if matcherSet != nil {
		route.MatcherSetsRaw = []caddy.ModuleMap{matcherSet}
	}

	return []ConfigValue{{Class: "route", Value: route}}, nil
}

// parseTLS parses the tls directive. Syntax:
//
//     tls [<email>]|[<cert_file> <key_file>] {
//         protocols <min> [<max>]
//         ciphers   <cipher_suites...>
//         curves    <curves...>
//         alpn      <values...>
//         load      <paths...>
//         ca        <acme_ca_endpoint>
//         dns       <provider_name>
//     }
//
func parseTLS(h Helper) ([]ConfigValue, error) {
	var configVals []ConfigValue

	var cp *caddytls.ConnectionPolicy
	var fileLoader caddytls.FileLoader
	var folderLoader caddytls.FolderLoader
	var mgr caddytls.ACMEManagerMaker

	// fill in global defaults, if configured
	if email := h.Option("email"); email != nil {
		mgr.Email = email.(string)
	}
	if acmeCA := h.Option("acme_ca"); acmeCA != nil {
		mgr.CA = acmeCA.(string)
	}
	if caPemFile := h.Option("acme_ca_root"); caPemFile != nil {
		mgr.TrustedRootsPEMFiles = append(mgr.TrustedRootsPEMFiles, caPemFile.(string))
	}

	for h.Next() {
		// file certificate loader
		firstLine := h.RemainingArgs()
		switch len(firstLine) {
		case 0:
		case 1:
			if !strings.Contains(firstLine[0], "@") {
				return nil, h.Err("single argument must be an email address")
			}
			mgr.Email = firstLine[0]
		case 2:
			certFilename := firstLine[0]
			keyFilename := firstLine[1]

			// tag this certificate so if multiple certs match, specifically
			// this one that the user has provided will be used, see #2588:
			// https://github.com/caddyserver/caddy/issues/2588 ... but we
			// must be careful about how we do this; being careless will
			// lead to failed handshakes

			// we need to remember which cert files we've seen, since we
			// must load each cert only once; otherwise, they each get a
			// different tag... since a cert loaded twice has the same
			// bytes, it will overwrite the first one in the cache, and
			// only the last cert (and its tag) will survive, so a any conn
			// policy that is looking for any tag but the last one to be
			// loaded won't find it, and TLS handshakes will fail (see end)
			// of issue #3004)
			tag, ok := tlsCertTags[certFilename]
			if !ok {
				// haven't seen this cert file yet, let's give it a tag
				// and add a loader for it
				tag = fmt.Sprintf("cert%d", len(tlsCertTags))
				fileLoader = append(fileLoader, caddytls.CertKeyFilePair{
					Certificate: certFilename,
					Key:         keyFilename,
					Tags:        []string{tag},
				})
				// remember this for next time we see this cert file
				tlsCertTags[certFilename] = tag
			}
			certSelector := caddytls.CustomCertSelectionPolicy{Tag: tag}
			if cp == nil {
				cp = new(caddytls.ConnectionPolicy)
			}

			cp.CertSelection = caddyconfig.JSONModuleObject(certSelector, "policy", "custom", h.warnings)
		default:
			return nil, h.ArgErr()
		}

		var hasBlock bool
		for h.NextBlock(0) {
			hasBlock = true

			switch h.Val() {
			// connection policy
			case "protocols":
				args := h.RemainingArgs()
				if len(args) == 0 {
					return nil, h.SyntaxErr("one or two protocols")
				}
				if len(args) > 0 {
					if _, ok := caddytls.SupportedProtocols[args[0]]; !ok {
						return nil, h.Errf("Wrong protocol name or protocol not supported: '%s'", args[0])
					}
					if cp == nil {
						cp = new(caddytls.ConnectionPolicy)
					}
					cp.ProtocolMin = args[0]
				}
				if len(args) > 1 {
					if _, ok := caddytls.SupportedProtocols[args[1]]; !ok {
						return nil, h.Errf("Wrong protocol name or protocol not supported: '%s'", args[1])
					}
					if cp == nil {
						cp = new(caddytls.ConnectionPolicy)
					}
					cp.ProtocolMax = args[1]
				}
			case "ciphers":
				for h.NextArg() {
					if _, ok := caddytls.SupportedCipherSuites[h.Val()]; !ok {
						return nil, h.Errf("Wrong cipher suite name or cipher suite not supported: '%s'", h.Val())
					}
					if cp == nil {
						cp = new(caddytls.ConnectionPolicy)
					}
					cp.CipherSuites = append(cp.CipherSuites, h.Val())
				}
			case "curves":
				for h.NextArg() {
					if _, ok := caddytls.SupportedCurves[h.Val()]; !ok {
						return nil, h.Errf("Wrong curve name or curve not supported: '%s'", h.Val())
					}
					if cp == nil {
						cp = new(caddytls.ConnectionPolicy)
					}
					cp.Curves = append(cp.Curves, h.Val())
				}
			case "alpn":
				args := h.RemainingArgs()
				if len(args) == 0 {
					return nil, h.ArgErr()
				}
				if cp == nil {
					cp = new(caddytls.ConnectionPolicy)
				}
				cp.ALPN = args

			// certificate folder loader
			case "load":
				folderLoader = append(folderLoader, h.RemainingArgs()...)

			// automation policy
			case "ca":
				arg := h.RemainingArgs()
				if len(arg) != 1 {
					return nil, h.ArgErr()
				}
				mgr.CA = arg[0]

			// DNS provider for ACME DNS challenge
			case "dns":
				if !h.Next() {
					return nil, h.ArgErr()
				}
				provName := h.Val()
				if mgr.Challenges == nil {
					mgr.Challenges = new(caddytls.ChallengesConfig)
				}
				dnsProvModule, err := caddy.GetModule("tls.dns." + provName)
				if err != nil {
					return nil, h.Errf("getting DNS provider module named '%s': %v", provName, err)
				}
				mgr.Challenges.DNSRaw = caddyconfig.JSONModuleObject(dnsProvModule.New(), "provider", provName, h.warnings)

			case "ca_root":
				arg := h.RemainingArgs()
				if len(arg) != 1 {
					return nil, h.ArgErr()
				}
				mgr.TrustedRootsPEMFiles = append(mgr.TrustedRootsPEMFiles, arg[0])

			default:
				return nil, h.Errf("unknown subdirective: %s", h.Val())
			}
		}

		// a naked tls directive is not allowed
		if len(firstLine) == 0 && !hasBlock {
			return nil, h.ArgErr()
		}
	}

	// certificate loaders
	if len(fileLoader) > 0 {
		configVals = append(configVals, ConfigValue{
			Class: "tls.certificate_loader",
			Value: fileLoader,
		})
		// ensure server uses HTTPS by setting non-nil conn policy
		if cp == nil {
			cp = new(caddytls.ConnectionPolicy)
		}
	}
	if len(folderLoader) > 0 {
		configVals = append(configVals, ConfigValue{
			Class: "tls.certificate_loader",
			Value: folderLoader,
		})
		// ensure server uses HTTPS by setting non-nil conn policy
		if cp == nil {
			cp = new(caddytls.ConnectionPolicy)
		}
	}

	// connection policy
	if cp != nil {
		configVals = append(configVals, ConfigValue{
			Class: "tls.connection_policy",
			Value: cp,
		})
	}

	// automation policy
	if !reflect.DeepEqual(mgr, caddytls.ACMEManagerMaker{}) {
		configVals = append(configVals, ConfigValue{
			Class: "tls.automation_manager",
			Value: mgr,
		})
	}

	return configVals, nil
}

// parseRedir parses the redir directive. Syntax:
//
//     redir [<matcher>] <to> [<code>]
//
func parseRedir(h Helper) (caddyhttp.MiddlewareHandler, error) {
	if !h.Next() {
		return nil, h.ArgErr()
	}

	if !h.NextArg() {
		return nil, h.ArgErr()
	}
	to := h.Val()

	var code string
	if h.NextArg() {
		code = h.Val()
	}
	if code == "permanent" {
		code = "301"
	}
	if code == "temporary" || code == "" {
		code = "302"
	}
	var body string
	if code == "html" {
		// Script tag comes first since that will better imitate a redirect in the browser's
		// history, but the meta tag is a fallback for most non-JS clients.
		const metaRedir = `<!DOCTYPE html>
<html>
	<head>
		<title>Redirecting...</title>
		<script>window.location.replace("%s");</script>
		<meta http-equiv="refresh" content="0; URL='%s'">
	</head>
	<body>Redirecting to <a href="%s">%s</a>...</body>
</html>
`
		safeTo := html.EscapeString(to)
		body = fmt.Sprintf(metaRedir, safeTo, safeTo, safeTo, safeTo)
	}

	return caddyhttp.StaticResponse{
		StatusCode: caddyhttp.WeakString(code),
		Headers:    http.Header{"Location": []string{to}},
		Body:       body,
	}, nil
}

// parseRespond parses the respond directive.
func parseRespond(h Helper) (caddyhttp.MiddlewareHandler, error) {
	sr := new(caddyhttp.StaticResponse)
	err := sr.UnmarshalCaddyfile(h.Dispenser)
	if err != nil {
		return nil, err
	}
	return sr, nil
}

// parseRoute parses the route directive.
func parseRoute(h Helper) (caddyhttp.MiddlewareHandler, error) {
	sr := new(caddyhttp.Subroute)

	for h.Next() {
		for nesting := h.Nesting(); h.NextBlock(nesting); {
			dir := h.Val()

			dirFunc, ok := registeredDirectives[dir]
			if !ok {
				return nil, h.Errf("unrecognized directive: %s", dir)
			}

			subHelper := h
			subHelper.Dispenser = h.NewFromNextSegment()

			results, err := dirFunc(subHelper)
			if err != nil {
				return nil, h.Errf("parsing caddyfile tokens for '%s': %v", dir, err)
			}
			for _, result := range results {
				handler, ok := result.Value.(caddyhttp.Route)
				if !ok {
					return nil, h.Errf("%s directive returned something other than an HTTP route: %#v (only handler directives can be used in routes)", dir, result.Value)
				}
				sr.Routes = append(sr.Routes, handler)
			}
		}
	}

	return sr, nil
}

func parseHandle(h Helper) (caddyhttp.MiddlewareHandler, error) {
	return parseSegmentAsSubroute(h)
}

func parseHandleErrors(h Helper) ([]ConfigValue, error) {
	subroute, err := parseSegmentAsSubroute(h)
	if err != nil {
		return nil, err
	}
	return []ConfigValue{
		{
			Class: "error_route",
			Value: subroute,
		},
	}, nil
}

<<<<<<< HEAD
// parseLog parses the log directive. Syntax:
//
//     log {
//         output <writer_module> ...
//         format <encoder_module> ...
//         level  <level>
//     }
//
func parseLog(h Helper) ([]ConfigValue, error) {
	var configValues []ConfigValue
	for h.Next() {
		cl := new(caddy.CustomLog)

		for h.NextBlock(0) {
			switch h.Val() {
			case "output":
				if !h.NextArg() {
					return nil, h.ArgErr()
				}
				moduleName := h.Val()

				// can't use the usual caddyfile.Unmarshaler flow with the
				// standard writers because they are in the caddy package
				// (because they are the default) and implementing that
				// interface there would unfortunately create circular import
				var wo caddy.WriterOpener
				switch moduleName {
				case "stdout":
					wo = caddy.StdoutWriter{}
				case "stderr":
					wo = caddy.StderrWriter{}
				case "discard":
					wo = caddy.DiscardWriter{}
				default:
					mod, err := caddy.GetModule("caddy.logging.writers." + moduleName)
					if err != nil {
						return nil, h.Errf("getting log writer module named '%s': %v", moduleName, err)
					}
					unm, ok := mod.New().(caddyfile.Unmarshaler)
					if !ok {
						return nil, h.Errf("log writer module '%s' is not a Caddyfile unmarshaler", mod)
					}
					err = unm.UnmarshalCaddyfile(h.NewFromNextSegment())
					if err != nil {
						return nil, err
					}
					wo, ok = unm.(caddy.WriterOpener)
					if !ok {
						return nil, h.Errf("module %s is not a WriterOpener", mod)
					}
				}
				cl.WriterRaw = caddyconfig.JSONModuleObject(wo, "output", moduleName, h.warnings)

			case "format":
				if !h.NextArg() {
					return nil, h.ArgErr()
				}
				moduleName := h.Val()
				mod, err := caddy.GetModule("caddy.logging.encoders." + moduleName)
				if err != nil {
					return nil, h.Errf("getting log encoder module named '%s': %v", moduleName, err)
				}
				unm, ok := mod.New().(caddyfile.Unmarshaler)
				if !ok {
					return nil, h.Errf("log encoder module '%s' is not a Caddyfile unmarshaler", mod)
				}
				err = unm.UnmarshalCaddyfile(h.NewFromNextSegment())
				if err != nil {
					return nil, err
				}
				enc, ok := unm.(zapcore.Encoder)
				if !ok {
					return nil, h.Errf("module %s is not a zapcore.Encoder", mod)
				}
				cl.EncoderRaw = caddyconfig.JSONModuleObject(enc, "format", moduleName, h.warnings)

			case "level":
				if !h.NextArg() {
					return nil, h.ArgErr()
				}
				cl.Level = h.Val()
				if h.NextArg() {
					return nil, h.ArgErr()
				}

			default:
				return nil, h.Errf("unrecognized subdirective: %s", h.Val())
			}
		}

		var val namedCustomLog
		if !reflect.DeepEqual(cl, new(caddy.CustomLog)) {
			cl.Include = []string{"http.log.access"}
			val.name = fmt.Sprintf("log%d", logCounter)
			val.log = cl
			logCounter++
		}
		configValues = append(configValues, ConfigValue{
			Class: "custom_log",
			Value: val,
		})
	}
	return configValues, nil
}

var tagCounter, logCounter int
=======
// tlsCertTags maps certificate filenames to their tag.
// This is used to remember which tag is used for each
// certificate files, since we need to avoid loading
// the same certificate files more than once, overwriting
// previous tags
var tlsCertTags = make(map[string]string)
>>>>>>> 78760c0d
<|MERGE_RESOLUTION|>--- conflicted
+++ resolved
@@ -429,7 +429,6 @@
 	}, nil
 }
 
-<<<<<<< HEAD
 // parseLog parses the log directive. Syntax:
 //
 //     log {
@@ -535,12 +534,11 @@
 	return configValues, nil
 }
 
-var tagCounter, logCounter int
-=======
 // tlsCertTags maps certificate filenames to their tag.
 // This is used to remember which tag is used for each
 // certificate files, since we need to avoid loading
 // the same certificate files more than once, overwriting
 // previous tags
 var tlsCertTags = make(map[string]string)
->>>>>>> 78760c0d
+
+var logCounter int