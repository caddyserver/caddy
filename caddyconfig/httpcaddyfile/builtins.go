// Copyright 2015 Matthew Holt and The Caddy Authors
//
// Licensed under the Apache License, Version 2.0 (the "License");
// you may not use this file except in compliance with the License.
// You may obtain a copy of the License at
//
//     http://www.apache.org/licenses/LICENSE-2.0
//
// Unless required by applicable law or agreed to in writing, software
// distributed under the License is distributed on an "AS IS" BASIS,
// WITHOUT WARRANTIES OR CONDITIONS OF ANY KIND, either express or implied.
// See the License for the specific language governing permissions and
// limitations under the License.

package httpcaddyfile

import (
	"fmt"
	"html"
	"net/http"
	"reflect"
	"strconv"
	"strings"
	"time"

	"github.com/caddyserver/certmagic"
	"github.com/mholt/acmez/acme"
	"go.uber.org/zap/zapcore"

	"github.com/caddyserver/caddy/v2"
	"github.com/caddyserver/caddy/v2/caddyconfig"
	"github.com/caddyserver/caddy/v2/caddyconfig/caddyfile"
	"github.com/caddyserver/caddy/v2/modules/caddyhttp"
	"github.com/caddyserver/caddy/v2/modules/caddytls"
)

func init() {
	RegisterDirective("bind", parseBind)
	RegisterDirective("tls", parseTLS)
	RegisterHandlerDirective("fs", parseFilesystem)
	RegisterDirective("root", parseRoot)
	RegisterHandlerDirective("vars", parseVars)
	RegisterHandlerDirective("redir", parseRedir)
	RegisterHandlerDirective("respond", parseRespond)
	RegisterHandlerDirective("abort", parseAbort)
	RegisterHandlerDirective("error", parseError)
	RegisterHandlerDirective("route", parseRoute)
	RegisterHandlerDirective("handle", parseHandle)
	RegisterDirective("handle_errors", parseHandleErrors)
	RegisterHandlerDirective("invoke", parseInvoke)
	RegisterDirective("log", parseLog)
	RegisterHandlerDirective("skip_log", parseSkipLog)
}

// parseBind parses the bind directive. Syntax:
//
//	bind <addresses...>
func parseBind(h Helper) ([]ConfigValue, error) {
	var lnHosts []string
	for h.Next() {
		lnHosts = append(lnHosts, h.RemainingArgs()...)
	}
	return h.NewBindAddresses(lnHosts), nil
}

// parseTLS parses the tls directive. Syntax:
//
//	tls [<email>|internal]|[<cert_file> <key_file>] {
//	    protocols <min> [<max>]
//	    ciphers   <cipher_suites...>
//	    curves    <curves...>
//	    client_auth {
//	        mode                   [request|require|verify_if_given|require_and_verify]
//	        trusted_ca_cert        <base64_der>
//	        trusted_ca_cert_file   <filename>
//	        trusted_leaf_cert      <base64_der>
//	        trusted_leaf_cert_file <filename>
//	    }
//	    alpn                          <values...>
//	    load                          <paths...>
//	    ca                            <acme_ca_endpoint>
//	    ca_root                       <pem_file>
//	    key_type                      [ed25519|p256|p384|rsa2048|rsa4096]
//	    dns                           <provider_name> [...]
//	    propagation_delay             <duration>
//	    propagation_timeout           <duration>
//	    resolvers                     <dns_servers...>
//	    dns_ttl                       <duration>
//	    dns_challenge_override_domain <domain>
//	    on_demand
//	    reuse_private_keys
//	    eab                           <key_id> <mac_key>
//	    issuer                        <module_name> [...]
//	    get_certificate               <module_name> [...]
//	    insecure_secrets_log          <log_file>
//	}
func parseTLS(h Helper) ([]ConfigValue, error) {
	cp := new(caddytls.ConnectionPolicy)
	var fileLoader caddytls.FileLoader
	var folderLoader caddytls.FolderLoader
	var certSelector caddytls.CustomCertSelectionPolicy
	var acmeIssuer *caddytls.ACMEIssuer
	var keyType string
	var internalIssuer *caddytls.InternalIssuer
	var issuers []certmagic.Issuer
	var certManagers []certmagic.Manager
	var onDemand bool
	var reusePrivateKeys bool

	for h.Next() {
		// file certificate loader
		firstLine := h.RemainingArgs()
		switch len(firstLine) {
		case 0:
		case 1:
			if firstLine[0] == "internal" {
				internalIssuer = new(caddytls.InternalIssuer)
			} else if !strings.Contains(firstLine[0], "@") {
				return nil, h.Err("single argument must either be 'internal' or an email address")
			} else {
				if acmeIssuer == nil {
					acmeIssuer = new(caddytls.ACMEIssuer)
				}
				acmeIssuer.Email = firstLine[0]
			}

		case 2:
			certFilename := firstLine[0]
			keyFilename := firstLine[1]

			// tag this certificate so if multiple certs match, specifically
			// this one that the user has provided will be used, see #2588:
			// https://github.com/caddyserver/caddy/issues/2588 ... but we
			// must be careful about how we do this; being careless will
			// lead to failed handshakes
			//
			// we need to remember which cert files we've seen, since we
			// must load each cert only once; otherwise, they each get a
			// different tag... since a cert loaded twice has the same
			// bytes, it will overwrite the first one in the cache, and
			// only the last cert (and its tag) will survive, so any conn
			// policy that is looking for any tag other than the last one
			// to be loaded won't find it, and TLS handshakes will fail
			// (see end of issue #3004)
			//
			// tlsCertTags maps certificate filenames to their tag.
			// This is used to remember which tag is used for each
			// certificate files, since we need to avoid loading
			// the same certificate files more than once, overwriting
			// previous tags
			tlsCertTags, ok := h.State["tlsCertTags"].(map[string]string)
			if !ok {
				tlsCertTags = make(map[string]string)
				h.State["tlsCertTags"] = tlsCertTags
			}

			tag, ok := tlsCertTags[certFilename]
			if !ok {
				// haven't seen this cert file yet, let's give it a tag
				// and add a loader for it
				tag = fmt.Sprintf("cert%d", len(tlsCertTags))
				fileLoader = append(fileLoader, caddytls.CertKeyFilePair{
					Certificate: certFilename,
					Key:         keyFilename,
					Tags:        []string{tag},
				})
				// remember this for next time we see this cert file
				tlsCertTags[certFilename] = tag
			}
			certSelector.AnyTag = append(certSelector.AnyTag, tag)

		default:
			return nil, h.ArgErr()
		}

		var hasBlock bool
		for nesting := h.Nesting(); h.NextBlock(nesting); {
			hasBlock = true

			switch h.Val() {
			case "protocols":
				args := h.RemainingArgs()
				if len(args) == 0 {
					return nil, h.Errf("protocols requires one or two arguments")
				}
				if len(args) > 0 {
					if _, ok := caddytls.SupportedProtocols[args[0]]; !ok {
						return nil, h.Errf("wrong protocol name or protocol not supported: '%s'", args[0])
					}
					cp.ProtocolMin = args[0]
				}
				if len(args) > 1 {
					if _, ok := caddytls.SupportedProtocols[args[1]]; !ok {
						return nil, h.Errf("wrong protocol name or protocol not supported: '%s'", args[1])
					}
					cp.ProtocolMax = args[1]
				}

			case "ciphers":
				for h.NextArg() {
					if !caddytls.CipherSuiteNameSupported(h.Val()) {
						return nil, h.Errf("wrong cipher suite name or cipher suite not supported: '%s'", h.Val())
					}
					cp.CipherSuites = append(cp.CipherSuites, h.Val())
				}

			case "curves":
				for h.NextArg() {
					if _, ok := caddytls.SupportedCurves[h.Val()]; !ok {
						return nil, h.Errf("Wrong curve name or curve not supported: '%s'", h.Val())
					}
					cp.Curves = append(cp.Curves, h.Val())
				}

			case "client_auth":
				cp.ClientAuthentication = &caddytls.ClientAuthentication{}
<<<<<<< HEAD
				if err := cp.ClientAuthentication.UnmarshalCaddyfile(h.Dispenser); err != nil {
					return nil, err
=======
				for nesting := h.Nesting(); h.NextBlock(nesting); {
					subdir := h.Val()
					switch subdir {
					case "verifier":
						if !h.NextArg() {
							return nil, h.ArgErr()
						}

						vType := h.Val()
						modID := "tls.client_auth." + vType
						unm, err := caddyfile.UnmarshalModule(h.Dispenser, modID)
						if err != nil {
							return nil, err
						}

						_, ok := unm.(caddytls.ClientCertificateVerifier)
						if !ok {
							return nil, h.Dispenser.Errf("module %s is not a caddytls.ClientCertificatVerifier", modID)
						}

						cp.ClientAuthentication.VerifiersRaw = append(cp.ClientAuthentication.VerifiersRaw, caddyconfig.JSONModuleObject(unm, "verifier", vType, h.warnings))
					case "mode":
						if !h.Args(&cp.ClientAuthentication.Mode) {
							return nil, h.ArgErr()
						}
						if h.NextArg() {
							return nil, h.ArgErr()
						}

					case "trusted_ca_cert",
						"trusted_leaf_cert":
						if !h.NextArg() {
							return nil, h.ArgErr()
						}
						if subdir == "trusted_ca_cert" {
							cp.ClientAuthentication.TrustedCACerts = append(cp.ClientAuthentication.TrustedCACerts, h.Val())
						} else {
							cp.ClientAuthentication.TrustedLeafCerts = append(cp.ClientAuthentication.TrustedLeafCerts, h.Val())
						}

					case "trusted_ca_cert_file",
						"trusted_leaf_cert_file":
						if !h.NextArg() {
							return nil, h.ArgErr()
						}
						filename := h.Val()
						certDataPEM, err := os.ReadFile(filename)
						if err != nil {
							return nil, err
						}
						// while block is not nil, we have more certificates in the file
						for block, rest := pem.Decode(certDataPEM); block != nil; block, rest = pem.Decode(rest) {
							if block.Type != "CERTIFICATE" {
								return nil, h.Errf("no CERTIFICATE pem block found in %s", filename)
							}
							if subdir == "trusted_ca_cert_file" {
								cp.ClientAuthentication.TrustedCACerts = append(
									cp.ClientAuthentication.TrustedCACerts,
									base64.StdEncoding.EncodeToString(block.Bytes),
								)
							} else {
								cp.ClientAuthentication.TrustedLeafCerts = append(
									cp.ClientAuthentication.TrustedLeafCerts,
									base64.StdEncoding.EncodeToString(block.Bytes),
								)
							}
						}
						// if we decoded nothing, return an error
						if len(cp.ClientAuthentication.TrustedCACerts) == 0 && len(cp.ClientAuthentication.TrustedLeafCerts) == 0 {
							return nil, h.Errf("no CERTIFICATE pem block found in %s", filename)
						}

					default:
						return nil, h.Errf("unknown subdirective for client_auth: %s", subdir)
					}
>>>>>>> 5e2f1b5c
				}
			case "alpn":
				args := h.RemainingArgs()
				if len(args) == 0 {
					return nil, h.ArgErr()
				}
				cp.ALPN = args

			case "load":
				folderLoader = append(folderLoader, h.RemainingArgs()...)

			case "ca":
				arg := h.RemainingArgs()
				if len(arg) != 1 {
					return nil, h.ArgErr()
				}
				if acmeIssuer == nil {
					acmeIssuer = new(caddytls.ACMEIssuer)
				}
				acmeIssuer.CA = arg[0]

			case "key_type":
				arg := h.RemainingArgs()
				if len(arg) != 1 {
					return nil, h.ArgErr()
				}
				keyType = arg[0]

			case "eab":
				arg := h.RemainingArgs()
				if len(arg) != 2 {
					return nil, h.ArgErr()
				}
				if acmeIssuer == nil {
					acmeIssuer = new(caddytls.ACMEIssuer)
				}
				acmeIssuer.ExternalAccount = &acme.EAB{
					KeyID:  arg[0],
					MACKey: arg[1],
				}

			case "issuer":
				if !h.NextArg() {
					return nil, h.ArgErr()
				}
				modName := h.Val()
				modID := "tls.issuance." + modName
				unm, err := caddyfile.UnmarshalModule(h.Dispenser, modID)
				if err != nil {
					return nil, err
				}
				issuer, ok := unm.(certmagic.Issuer)
				if !ok {
					return nil, h.Errf("module %s (%T) is not a certmagic.Issuer", modID, unm)
				}
				issuers = append(issuers, issuer)

			case "get_certificate":
				if !h.NextArg() {
					return nil, h.ArgErr()
				}
				modName := h.Val()
				modID := "tls.get_certificate." + modName
				unm, err := caddyfile.UnmarshalModule(h.Dispenser, modID)
				if err != nil {
					return nil, err
				}
				certManager, ok := unm.(certmagic.Manager)
				if !ok {
					return nil, h.Errf("module %s (%T) is not a certmagic.CertificateManager", modID, unm)
				}
				certManagers = append(certManagers, certManager)

			case "dns":
				if !h.NextArg() {
					return nil, h.ArgErr()
				}
				provName := h.Val()
				if acmeIssuer == nil {
					acmeIssuer = new(caddytls.ACMEIssuer)
				}
				if acmeIssuer.Challenges == nil {
					acmeIssuer.Challenges = new(caddytls.ChallengesConfig)
				}
				if acmeIssuer.Challenges.DNS == nil {
					acmeIssuer.Challenges.DNS = new(caddytls.DNSChallengeConfig)
				}
				modID := "dns.providers." + provName
				unm, err := caddyfile.UnmarshalModule(h.Dispenser, modID)
				if err != nil {
					return nil, err
				}
				acmeIssuer.Challenges.DNS.ProviderRaw = caddyconfig.JSONModuleObject(unm, "name", provName, h.warnings)

			case "resolvers":
				args := h.RemainingArgs()
				if len(args) == 0 {
					return nil, h.ArgErr()
				}
				if acmeIssuer == nil {
					acmeIssuer = new(caddytls.ACMEIssuer)
				}
				if acmeIssuer.Challenges == nil {
					acmeIssuer.Challenges = new(caddytls.ChallengesConfig)
				}
				if acmeIssuer.Challenges.DNS == nil {
					acmeIssuer.Challenges.DNS = new(caddytls.DNSChallengeConfig)
				}
				acmeIssuer.Challenges.DNS.Resolvers = args

			case "propagation_delay":
				arg := h.RemainingArgs()
				if len(arg) != 1 {
					return nil, h.ArgErr()
				}
				delayStr := arg[0]
				delay, err := caddy.ParseDuration(delayStr)
				if err != nil {
					return nil, h.Errf("invalid propagation_delay duration %s: %v", delayStr, err)
				}
				if acmeIssuer == nil {
					acmeIssuer = new(caddytls.ACMEIssuer)
				}
				if acmeIssuer.Challenges == nil {
					acmeIssuer.Challenges = new(caddytls.ChallengesConfig)
				}
				if acmeIssuer.Challenges.DNS == nil {
					acmeIssuer.Challenges.DNS = new(caddytls.DNSChallengeConfig)
				}
				acmeIssuer.Challenges.DNS.PropagationDelay = caddy.Duration(delay)

			case "propagation_timeout":
				arg := h.RemainingArgs()
				if len(arg) != 1 {
					return nil, h.ArgErr()
				}
				timeoutStr := arg[0]
				var timeout time.Duration
				if timeoutStr == "-1" {
					timeout = time.Duration(-1)
				} else {
					var err error
					timeout, err = caddy.ParseDuration(timeoutStr)
					if err != nil {
						return nil, h.Errf("invalid propagation_timeout duration %s: %v", timeoutStr, err)
					}
				}
				if acmeIssuer == nil {
					acmeIssuer = new(caddytls.ACMEIssuer)
				}
				if acmeIssuer.Challenges == nil {
					acmeIssuer.Challenges = new(caddytls.ChallengesConfig)
				}
				if acmeIssuer.Challenges.DNS == nil {
					acmeIssuer.Challenges.DNS = new(caddytls.DNSChallengeConfig)
				}
				acmeIssuer.Challenges.DNS.PropagationTimeout = caddy.Duration(timeout)

			case "dns_ttl":
				arg := h.RemainingArgs()
				if len(arg) != 1 {
					return nil, h.ArgErr()
				}
				ttlStr := arg[0]
				ttl, err := caddy.ParseDuration(ttlStr)
				if err != nil {
					return nil, h.Errf("invalid dns_ttl duration %s: %v", ttlStr, err)
				}
				if acmeIssuer == nil {
					acmeIssuer = new(caddytls.ACMEIssuer)
				}
				if acmeIssuer.Challenges == nil {
					acmeIssuer.Challenges = new(caddytls.ChallengesConfig)
				}
				if acmeIssuer.Challenges.DNS == nil {
					acmeIssuer.Challenges.DNS = new(caddytls.DNSChallengeConfig)
				}
				acmeIssuer.Challenges.DNS.TTL = caddy.Duration(ttl)

			case "dns_challenge_override_domain":
				arg := h.RemainingArgs()
				if len(arg) != 1 {
					return nil, h.ArgErr()
				}
				if acmeIssuer == nil {
					acmeIssuer = new(caddytls.ACMEIssuer)
				}
				if acmeIssuer.Challenges == nil {
					acmeIssuer.Challenges = new(caddytls.ChallengesConfig)
				}
				if acmeIssuer.Challenges.DNS == nil {
					acmeIssuer.Challenges.DNS = new(caddytls.DNSChallengeConfig)
				}
				acmeIssuer.Challenges.DNS.OverrideDomain = arg[0]

			case "ca_root":
				arg := h.RemainingArgs()
				if len(arg) != 1 {
					return nil, h.ArgErr()
				}
				if acmeIssuer == nil {
					acmeIssuer = new(caddytls.ACMEIssuer)
				}
				acmeIssuer.TrustedRootsPEMFiles = append(acmeIssuer.TrustedRootsPEMFiles, arg[0])

			case "on_demand":
				if h.NextArg() {
					return nil, h.ArgErr()
				}
				onDemand = true

			case "reuse_private_keys":
				if h.NextArg() {
					return nil, h.ArgErr()
				}
				reusePrivateKeys = true

			case "insecure_secrets_log":
				if !h.NextArg() {
					return nil, h.ArgErr()
				}
				cp.InsecureSecretsLog = h.Val()

			default:
				return nil, h.Errf("unknown subdirective: %s", h.Val())
			}
		}

		// a naked tls directive is not allowed
		if len(firstLine) == 0 && !hasBlock {
			return nil, h.ArgErr()
		}
	}

	// begin building the final config values
	configVals := []ConfigValue{}

	// certificate loaders
	if len(fileLoader) > 0 {
		configVals = append(configVals, ConfigValue{
			Class: "tls.cert_loader",
			Value: fileLoader,
		})
	}
	if len(folderLoader) > 0 {
		configVals = append(configVals, ConfigValue{
			Class: "tls.cert_loader",
			Value: folderLoader,
		})
	}

	// some tls subdirectives are shortcuts that implicitly configure issuers, and the
	// user can also configure issuers explicitly using the issuer subdirective; the
	// logic to support both would likely be complex, or at least unintuitive
	if len(issuers) > 0 && (acmeIssuer != nil || internalIssuer != nil) {
		return nil, h.Err("cannot mix issuer subdirective (explicit issuers) with other issuer-specific subdirectives (implicit issuers)")
	}
	if acmeIssuer != nil && internalIssuer != nil {
		return nil, h.Err("cannot create both ACME and internal certificate issuers")
	}

	// now we should either have: explicitly-created issuers, or an implicitly-created
	// ACME or internal issuer, or no issuers at all
	switch {
	case len(issuers) > 0:
		for _, issuer := range issuers {
			configVals = append(configVals, ConfigValue{
				Class: "tls.cert_issuer",
				Value: issuer,
			})
		}

	case acmeIssuer != nil:
		// implicit ACME issuers (from various subdirectives) - use defaults; there might be more than one
		defaultIssuers := caddytls.DefaultIssuers()

		// if a CA endpoint was set, override multiple implicit issuers since it's a specific one
		if acmeIssuer.CA != "" {
			defaultIssuers = []certmagic.Issuer{acmeIssuer}
		}

		for _, issuer := range defaultIssuers {
			switch iss := issuer.(type) {
			case *caddytls.ACMEIssuer:
				issuer = acmeIssuer
			case *caddytls.ZeroSSLIssuer:
				iss.ACMEIssuer = acmeIssuer
			}
			configVals = append(configVals, ConfigValue{
				Class: "tls.cert_issuer",
				Value: issuer,
			})
		}

	case internalIssuer != nil:
		configVals = append(configVals, ConfigValue{
			Class: "tls.cert_issuer",
			Value: internalIssuer,
		})
	}

	// certificate key type
	if keyType != "" {
		configVals = append(configVals, ConfigValue{
			Class: "tls.key_type",
			Value: keyType,
		})
	}

	// on-demand TLS
	if onDemand {
		configVals = append(configVals, ConfigValue{
			Class: "tls.on_demand",
			Value: true,
		})
	}
	for _, certManager := range certManagers {
		configVals = append(configVals, ConfigValue{
			Class: "tls.cert_manager",
			Value: certManager,
		})
	}

	// reuse private keys TLS
	if reusePrivateKeys {
		configVals = append(configVals, ConfigValue{
			Class: "tls.reuse_private_keys",
			Value: true,
		})
	}

	// custom certificate selection
	if len(certSelector.AnyTag) > 0 {
		cp.CertSelection = &certSelector
	}

	// connection policy -- always add one, to ensure that TLS
	// is enabled, because this directive was used (this is
	// needed, for instance, when a site block has a key of
	// just ":5000" - i.e. no hostname, and only on-demand TLS
	// is enabled)
	configVals = append(configVals, ConfigValue{
		Class: "tls.connection_policy",
		Value: cp,
	})

	return configVals, nil
}

// parseRoot parses the root directive. Syntax:
//
//	root [<matcher>] <path>
func parseRoot(h Helper) ([]ConfigValue, error) {
	// consume directive name
	if !h.NextArg() {
		return nil, h.ArgErr()
	}

	// count the tokens to determine what to do
	argsCount := h.CountRemainingArgs()
	if argsCount == 0 {
		return nil, h.Errf("too few arguments; must have at least a root path")
	}
	if argsCount > 2 {
		return nil, h.Errf("too many arguments; should only be a matcher and a path")
	}

	// with only one arg, assume it's a root path with no matcher token
	if argsCount == 1 {
		if !h.NextArg() {
			return nil, h.ArgErr()
		}
		return h.NewRoute(nil, caddyhttp.VarsMiddleware{"root": h.Val()}), nil
	}

	// parse the matcher token into a matcher set
	userMatcherSet, err := h.ExtractMatcherSet()
	if err != nil {
		return nil, err
	}

	// consume directive name, again, because extracting matcher does a reset
	if !h.NextArg() {
		return nil, h.ArgErr()
	}
	// advance to the root path
	if !h.NextArg() {
		return nil, h.ArgErr()
	}
	// make the route with the matcher
	return h.NewRoute(userMatcherSet, caddyhttp.VarsMiddleware{"root": h.Val()}), nil
}

// parseFilesystem parses the fs directive. Syntax:
//
//	fs <filesystem>
func parseFilesystem(h Helper) (caddyhttp.MiddlewareHandler, error) {
	var name string
	for h.Next() {
		if !h.NextArg() {
			return nil, h.ArgErr()
		}
		name = h.Val()
		if h.NextArg() {
			return nil, h.ArgErr()
		}
	}
	return caddyhttp.VarsMiddleware{"fs": name}, nil
}

// parseVars parses the vars directive. See its UnmarshalCaddyfile method for syntax.
func parseVars(h Helper) (caddyhttp.MiddlewareHandler, error) {
	v := new(caddyhttp.VarsMiddleware)
	err := v.UnmarshalCaddyfile(h.Dispenser)
	return v, err
}

// parseRedir parses the redir directive. Syntax:
//
//	redir [<matcher>] <to> [<code>]
//
// <code> can be "permanent" for 301, "temporary" for 302 (default),
// a placeholder, or any number in the 3xx range or 401. The special
// code "html" can be used to redirect only browser clients (will
// respond with HTTP 200 and no Location header; redirect is performed
// with JS and a meta tag).
func parseRedir(h Helper) (caddyhttp.MiddlewareHandler, error) {
	if !h.Next() {
		return nil, h.ArgErr()
	}

	if !h.NextArg() {
		return nil, h.ArgErr()
	}
	to := h.Val()

	var code string
	if h.NextArg() {
		code = h.Val()
	}

	var body string
	var hdr http.Header
	switch code {
	case "permanent":
		code = "301"
	case "temporary", "":
		code = "302"
	case "html":
		// Script tag comes first since that will better imitate a redirect in the browser's
		// history, but the meta tag is a fallback for most non-JS clients.
		const metaRedir = `<!DOCTYPE html>
<html>
	<head>
		<title>Redirecting...</title>
		<script>window.location.replace("%s");</script>
		<meta http-equiv="refresh" content="0; URL='%s'">
	</head>
	<body>Redirecting to <a href="%s">%s</a>...</body>
</html>
`
		safeTo := html.EscapeString(to)
		body = fmt.Sprintf(metaRedir, safeTo, safeTo, safeTo, safeTo)
		hdr = http.Header{"Content-Type": []string{"text/html; charset=utf-8"}}
		code = "200" // don't redirect non-browser clients
	default:
		// Allow placeholders for the code
		if strings.HasPrefix(code, "{") {
			break
		}
		// Try to validate as an integer otherwise
		codeInt, err := strconv.Atoi(code)
		if err != nil {
			return nil, h.Errf("Not a supported redir code type or not valid integer: '%s'", code)
		}
		// Sometimes, a 401 with Location header is desirable because
		// requests made with XHR will "eat" the 3xx redirect; so if
		// the intent was to redirect to an auth page, a 3xx won't
		// work. Responding with 401 allows JS code to read the
		// Location header and do a window.location redirect manually.
		// see https://stackoverflow.com/a/2573589/846934
		// see https://github.com/oauth2-proxy/oauth2-proxy/issues/1522
		if codeInt < 300 || (codeInt > 399 && codeInt != 401) {
			return nil, h.Errf("Redir code not in the 3xx range or 401: '%v'", codeInt)
		}
	}

	// don't redirect non-browser clients
	if code != "200" {
		hdr = http.Header{"Location": []string{to}}
	}

	return caddyhttp.StaticResponse{
		StatusCode: caddyhttp.WeakString(code),
		Headers:    hdr,
		Body:       body,
	}, nil
}

// parseRespond parses the respond directive.
func parseRespond(h Helper) (caddyhttp.MiddlewareHandler, error) {
	sr := new(caddyhttp.StaticResponse)
	err := sr.UnmarshalCaddyfile(h.Dispenser)
	if err != nil {
		return nil, err
	}
	return sr, nil
}

// parseAbort parses the abort directive.
func parseAbort(h Helper) (caddyhttp.MiddlewareHandler, error) {
	h.Next() // consume directive
	for h.Next() || h.NextBlock(0) {
		return nil, h.ArgErr()
	}
	return &caddyhttp.StaticResponse{Abort: true}, nil
}

// parseError parses the error directive.
func parseError(h Helper) (caddyhttp.MiddlewareHandler, error) {
	se := new(caddyhttp.StaticError)
	err := se.UnmarshalCaddyfile(h.Dispenser)
	if err != nil {
		return nil, err
	}
	return se, nil
}

// parseRoute parses the route directive.
func parseRoute(h Helper) (caddyhttp.MiddlewareHandler, error) {
	allResults, err := parseSegmentAsConfig(h)
	if err != nil {
		return nil, err
	}

	for _, result := range allResults {
		switch result.Value.(type) {
		case caddyhttp.Route, caddyhttp.Subroute:
		default:
			return nil, h.Errf("%s directive returned something other than an HTTP route or subroute: %#v (only handler directives can be used in routes)", result.directive, result.Value)
		}
	}

	return buildSubroute(allResults, h.groupCounter, false)
}

func parseHandle(h Helper) (caddyhttp.MiddlewareHandler, error) {
	return ParseSegmentAsSubroute(h)
}

func parseHandleErrors(h Helper) ([]ConfigValue, error) {
	subroute, err := ParseSegmentAsSubroute(h)
	if err != nil {
		return nil, err
	}
	return []ConfigValue{
		{
			Class: "error_route",
			Value: subroute,
		},
	}, nil
}

// parseInvoke parses the invoke directive.
func parseInvoke(h Helper) (caddyhttp.MiddlewareHandler, error) {
	h.Next() // consume directive
	if !h.NextArg() {
		return nil, h.ArgErr()
	}
	for h.Next() || h.NextBlock(0) {
		return nil, h.ArgErr()
	}

	// remember that we're invoking this name
	// to populate the server with these named routes
	if h.State[namedRouteKey] == nil {
		h.State[namedRouteKey] = map[string]struct{}{}
	}
	h.State[namedRouteKey].(map[string]struct{})[h.Val()] = struct{}{}

	// return the handler
	return &caddyhttp.Invoke{Name: h.Val()}, nil
}

// parseLog parses the log directive. Syntax:
//
//	log <logger_name> {
//	    hostnames <hostnames...>
//	    output <writer_module> ...
//	    format <encoder_module> ...
//	    level  <level>
//	}
func parseLog(h Helper) ([]ConfigValue, error) {
	return parseLogHelper(h, nil)
}

// parseLogHelper is used both for the parseLog directive within Server Blocks,
// as well as the global "log" option for configuring loggers at the global
// level. The parseAsGlobalOption parameter is used to distinguish any differing logic
// between the two.
func parseLogHelper(h Helper, globalLogNames map[string]struct{}) ([]ConfigValue, error) {
	// When the globalLogNames parameter is passed in, we make
	// modifications to the parsing behavior.
	parseAsGlobalOption := globalLogNames != nil

	var configValues []ConfigValue
	for h.Next() {
		// Logic below expects that a name is always present when a
		// global option is being parsed; or an optional override
		// is supported for access logs.
		var logName string

		if parseAsGlobalOption {
			if h.NextArg() {
				logName = h.Val()

				// Only a single argument is supported.
				if h.NextArg() {
					return nil, h.ArgErr()
				}
			} else {
				// If there is no log name specified, we
				// reference the default logger. See the
				// setupNewDefault function in the logging
				// package for where this is configured.
				logName = caddy.DefaultLoggerName
			}

			// Verify this name is unused.
			_, used := globalLogNames[logName]
			if used {
				return nil, h.Err("duplicate global log option for: " + logName)
			}
			globalLogNames[logName] = struct{}{}
		} else {
			// An optional override of the logger name can be provided;
			// otherwise a default will be used, like "log0", "log1", etc.
			if h.NextArg() {
				logName = h.Val()

				// Only a single argument is supported.
				if h.NextArg() {
					return nil, h.ArgErr()
				}
			}
		}

		cl := new(caddy.CustomLog)

		// allow overriding the current site block's hostnames for this logger;
		// this is useful for setting up loggers per subdomain in a site block
		// with a wildcard domain
		customHostnames := []string{}

		for h.NextBlock(0) {
			switch h.Val() {
			case "hostnames":
				if parseAsGlobalOption {
					return nil, h.Err("hostnames is not allowed in the log global options")
				}
				args := h.RemainingArgs()
				if len(args) == 0 {
					return nil, h.ArgErr()
				}
				customHostnames = append(customHostnames, args...)

			case "output":
				if !h.NextArg() {
					return nil, h.ArgErr()
				}
				moduleName := h.Val()

				// can't use the usual caddyfile.Unmarshaler flow with the
				// standard writers because they are in the caddy package
				// (because they are the default) and implementing that
				// interface there would unfortunately create circular import
				var wo caddy.WriterOpener
				switch moduleName {
				case "stdout":
					wo = caddy.StdoutWriter{}
				case "stderr":
					wo = caddy.StderrWriter{}
				case "discard":
					wo = caddy.DiscardWriter{}
				default:
					modID := "caddy.logging.writers." + moduleName
					unm, err := caddyfile.UnmarshalModule(h.Dispenser, modID)
					if err != nil {
						return nil, err
					}
					var ok bool
					wo, ok = unm.(caddy.WriterOpener)
					if !ok {
						return nil, h.Errf("module %s (%T) is not a WriterOpener", modID, unm)
					}
				}
				cl.WriterRaw = caddyconfig.JSONModuleObject(wo, "output", moduleName, h.warnings)

			case "format":
				if !h.NextArg() {
					return nil, h.ArgErr()
				}
				moduleName := h.Val()
				moduleID := "caddy.logging.encoders." + moduleName
				unm, err := caddyfile.UnmarshalModule(h.Dispenser, moduleID)
				if err != nil {
					return nil, err
				}
				enc, ok := unm.(zapcore.Encoder)
				if !ok {
					return nil, h.Errf("module %s (%T) is not a zapcore.Encoder", moduleID, unm)
				}
				cl.EncoderRaw = caddyconfig.JSONModuleObject(enc, "format", moduleName, h.warnings)

			case "level":
				if !h.NextArg() {
					return nil, h.ArgErr()
				}
				cl.Level = h.Val()
				if h.NextArg() {
					return nil, h.ArgErr()
				}

			case "include":
				if !parseAsGlobalOption {
					return nil, h.Err("include is not allowed in the log directive")
				}
				for h.NextArg() {
					cl.Include = append(cl.Include, h.Val())
				}

			case "exclude":
				if !parseAsGlobalOption {
					return nil, h.Err("exclude is not allowed in the log directive")
				}
				for h.NextArg() {
					cl.Exclude = append(cl.Exclude, h.Val())
				}

			default:
				return nil, h.Errf("unrecognized subdirective: %s", h.Val())
			}
		}

		var val namedCustomLog
		val.hostnames = customHostnames

		isEmptyConfig := reflect.DeepEqual(cl, new(caddy.CustomLog))

		// Skip handling of empty logging configs

		if parseAsGlobalOption {
			// Use indicated name for global log options
			val.name = logName
		} else {
			if logName != "" {
				val.name = logName
			} else if !isEmptyConfig {
				// Construct a log name for server log streams
				logCounter, ok := h.State["logCounter"].(int)
				if !ok {
					logCounter = 0
				}
				val.name = fmt.Sprintf("log%d", logCounter)
				logCounter++
				h.State["logCounter"] = logCounter
			}
			if val.name != "" {
				cl.Include = []string{"http.log.access." + val.name}
			}
		}
		if !isEmptyConfig {
			val.log = cl
		}
		configValues = append(configValues, ConfigValue{
			Class: "custom_log",
			Value: val,
		})
	}
	return configValues, nil
}

// parseSkipLog parses the skip_log directive. Syntax:
//
//	skip_log [<matcher>]
func parseSkipLog(h Helper) (caddyhttp.MiddlewareHandler, error) {
	for h.Next() {
		if h.NextArg() {
			return nil, h.ArgErr()
		}
	}
	return caddyhttp.VarsMiddleware{"skip_log": true}, nil
}<|MERGE_RESOLUTION|>--- conflicted
+++ resolved
@@ -214,86 +214,8 @@
 
 			case "client_auth":
 				cp.ClientAuthentication = &caddytls.ClientAuthentication{}
-<<<<<<< HEAD
 				if err := cp.ClientAuthentication.UnmarshalCaddyfile(h.Dispenser); err != nil {
 					return nil, err
-=======
-				for nesting := h.Nesting(); h.NextBlock(nesting); {
-					subdir := h.Val()
-					switch subdir {
-					case "verifier":
-						if !h.NextArg() {
-							return nil, h.ArgErr()
-						}
-
-						vType := h.Val()
-						modID := "tls.client_auth." + vType
-						unm, err := caddyfile.UnmarshalModule(h.Dispenser, modID)
-						if err != nil {
-							return nil, err
-						}
-
-						_, ok := unm.(caddytls.ClientCertificateVerifier)
-						if !ok {
-							return nil, h.Dispenser.Errf("module %s is not a caddytls.ClientCertificatVerifier", modID)
-						}
-
-						cp.ClientAuthentication.VerifiersRaw = append(cp.ClientAuthentication.VerifiersRaw, caddyconfig.JSONModuleObject(unm, "verifier", vType, h.warnings))
-					case "mode":
-						if !h.Args(&cp.ClientAuthentication.Mode) {
-							return nil, h.ArgErr()
-						}
-						if h.NextArg() {
-							return nil, h.ArgErr()
-						}
-
-					case "trusted_ca_cert",
-						"trusted_leaf_cert":
-						if !h.NextArg() {
-							return nil, h.ArgErr()
-						}
-						if subdir == "trusted_ca_cert" {
-							cp.ClientAuthentication.TrustedCACerts = append(cp.ClientAuthentication.TrustedCACerts, h.Val())
-						} else {
-							cp.ClientAuthentication.TrustedLeafCerts = append(cp.ClientAuthentication.TrustedLeafCerts, h.Val())
-						}
-
-					case "trusted_ca_cert_file",
-						"trusted_leaf_cert_file":
-						if !h.NextArg() {
-							return nil, h.ArgErr()
-						}
-						filename := h.Val()
-						certDataPEM, err := os.ReadFile(filename)
-						if err != nil {
-							return nil, err
-						}
-						// while block is not nil, we have more certificates in the file
-						for block, rest := pem.Decode(certDataPEM); block != nil; block, rest = pem.Decode(rest) {
-							if block.Type != "CERTIFICATE" {
-								return nil, h.Errf("no CERTIFICATE pem block found in %s", filename)
-							}
-							if subdir == "trusted_ca_cert_file" {
-								cp.ClientAuthentication.TrustedCACerts = append(
-									cp.ClientAuthentication.TrustedCACerts,
-									base64.StdEncoding.EncodeToString(block.Bytes),
-								)
-							} else {
-								cp.ClientAuthentication.TrustedLeafCerts = append(
-									cp.ClientAuthentication.TrustedLeafCerts,
-									base64.StdEncoding.EncodeToString(block.Bytes),
-								)
-							}
-						}
-						// if we decoded nothing, return an error
-						if len(cp.ClientAuthentication.TrustedCACerts) == 0 && len(cp.ClientAuthentication.TrustedLeafCerts) == 0 {
-							return nil, h.Errf("no CERTIFICATE pem block found in %s", filename)
-						}
-
-					default:
-						return nil, h.Errf("unknown subdirective for client_auth: %s", subdir)
-					}
->>>>>>> 5e2f1b5c
 				}
 			case "alpn":
 				args := h.RemainingArgs()
