// Copyright 2015 Matthew Holt and The Caddy Authors
//
// Licensed under the Apache License, Version 2.0 (the "License");
// you may not use this file except in compliance with the License.
// You may obtain a copy of the License at
//
//     http://www.apache.org/licenses/LICENSE-2.0
//
// Unless required by applicable law or agreed to in writing, software
// distributed under the License is distributed on an "AS IS" BASIS,
// WITHOUT WARRANTIES OR CONDITIONS OF ANY KIND, either express or implied.
// See the License for the specific language governing permissions and
// limitations under the License.

package httpcaddyfile

import (
	"encoding/json"
	"fmt"
	"reflect"
	"sort"
	"strings"

	"github.com/caddyserver/caddy/v2"
	"github.com/caddyserver/caddy/v2/caddyconfig"
	"github.com/caddyserver/caddy/v2/caddyconfig/caddyfile"
	"github.com/caddyserver/caddy/v2/modules/caddyhttp"
	"github.com/caddyserver/caddy/v2/modules/caddytls"
	"github.com/mholt/certmagic"
)

func init() {
	caddyconfig.RegisterAdapter("caddyfile", caddyfile.Adapter{ServerType: ServerType{}})
}

// ServerType can set up a config from an HTTP Caddyfile.
type ServerType struct {
}

// Setup makes a config from the tokens.
func (st ServerType) Setup(originalServerBlocks []caddyfile.ServerBlock,
	options map[string]interface{}) (*caddy.Config, []caddyconfig.Warning, error) {
	var warnings []caddyconfig.Warning
	gc := counter{new(int)}

	// load all the server blocks and associate them with a "pile"
	// of config values; also prohibit duplicate keys because they
	// can make a config confusing if more than one server block is
	// chosen to handle a request - we actually will make each
	// server block's route terminal so that only one will run
	sbKeys := make(map[string]struct{})
	var serverBlocks []serverBlock
	for i, sblock := range originalServerBlocks {
		for j, k := range sblock.Keys {
			if _, ok := sbKeys[k]; ok {
				return nil, warnings, fmt.Errorf("duplicate site address not allowed: '%s' in %v (site block %d, key %d)", k, sblock.Keys, i, j)
			}
			sbKeys[k] = struct{}{}
		}
		serverBlocks = append(serverBlocks, serverBlock{
			block: sblock,
			pile:  make(map[string][]ConfigValue),
		})
	}

<<<<<<< HEAD
	// global configuration
	if len(serverBlocks) > 0 && len(serverBlocks[0].block.Keys) == 0 {
		sb := serverBlocks[0]
		for _, segment := range sb.block.Segments {
			dir := segment.Directive()
			var val interface{}
			var err error
			disp := caddyfile.NewDispenser(segment)
			// TODO: make this switch into a map
			switch dir {
			case "http_port":
				val, err = parseOptHTTPPort(disp)
			case "https_port":
				val, err = parseOptHTTPSPort(disp)
			case "default_sni":
				val, err = parseOptSingleString(disp)
			case "order":
				val, err = parseOptOrder(disp)
			case "experimental_http3":
				val, err = parseOptExperimentalHTTP3(disp)
			case "storage":
				val, err = parseOptStorage(disp)
			case "acme_ca", "acme_dns", "acme_ca_root":
				val, err = parseOptSingleString(disp)
			case "email":
				val, err = parseOptSingleString(disp)
			case "admin":
				val, err = parseOptAdmin(disp)
			default:
				return nil, warnings, fmt.Errorf("unrecognized parameter name: %s", dir)
			}
			if err != nil {
				return nil, warnings, fmt.Errorf("%s: %v", dir, err)
			}
			options[dir] = val
		}
		serverBlocks = serverBlocks[1:]
=======
	// apply any global options
	var err error
	serverBlocks, err = st.evaluateGlobalOptionsBlock(serverBlocks, options)
	if err != nil {
		return nil, warnings, err
>>>>>>> 5d97522d
	}

	for _, sb := range serverBlocks {
		// replace shorthand placeholders (which are
		// convenient when writing a Caddyfile) with
		// their actual placeholder identifiers or
		// variable names
		replacer := strings.NewReplacer(
			"{dir}", "{http.request.uri.path.dir}",
			"{file}", "{http.request.uri.path.file}",
			"{host}", "{http.request.host}",
			"{hostport}", "{http.request.hostport}",
			"{method}", "{http.request.method}",
			"{path}", "{http.request.uri.path}",
			"{query}", "{http.request.uri.query}",
			"{remote_host}", "{http.request.remote.host}",
			"{remote_port}", "{http.request.remote.port}",
			"{remote}", "{http.request.remote}",
			"{scheme}", "{http.request.scheme}",
			"{uri}", "{http.request.uri}",

			"{tls_cipher}", "{http.request.tls.cipher_suite}",
			"{tls_version}", "{http.request.tls.version}",
			"{tls_client_fingerprint}", "{http.request.tls.client.fingerprint}",
			"{tls_client_issuer}", "{http.request.tls.client.issuer}",
			"{tls_client_serial}", "{http.request.tls.client.serial}",
			"{tls_client_subject}", "{http.request.tls.client.subject}",
		)
		for _, segment := range sb.block.Segments {
			for i := 0; i < len(segment); i++ {
				segment[i].Text = replacer.Replace(segment[i].Text)
			}
		}

		if len(sb.block.Keys) == 0 {
			return nil, warnings, fmt.Errorf("server block without any key is global configuration, and if used, it must be first")
		}

		// extract matcher definitions
		matcherDefs := make(map[string]caddy.ModuleMap)
		for _, segment := range sb.block.Segments {
			if dir := segment.Directive(); strings.HasPrefix(dir, matcherPrefix) {
				d := sb.block.DispenseDirective(dir)
				err := parseMatcherDefinitions(d, matcherDefs)
				if err != nil {
					return nil, warnings, err
				}
			}
		}

		// evaluate each directive ("segment") in this block
		for _, segment := range sb.block.Segments {
			dir := segment.Directive()

			if strings.HasPrefix(dir, matcherPrefix) {
				// matcher definitions were pre-processed
				continue
			}

			dirFunc, ok := registeredDirectives[dir]
			if !ok {
				tkn := segment[0]
				return nil, warnings, fmt.Errorf("%s:%d: unrecognized directive: %s", tkn.File, tkn.Line, dir)
			}

			results, err := dirFunc(Helper{
				Dispenser:    caddyfile.NewDispenser(segment),
				options:      options,
				warnings:     &warnings,
				matcherDefs:  matcherDefs,
				parentBlock:  sb.block,
				groupCounter: gc,
			})
			if err != nil {
				return nil, warnings, fmt.Errorf("parsing caddyfile tokens for '%s': %v", dir, err)
			}
			for _, result := range results {
				result.directive = dir
				sb.pile[result.Class] = append(sb.pile[result.Class], result)
			}
		}
	}

	// map
	sbmap, err := st.mapAddressToServerBlocks(serverBlocks, options)
	if err != nil {
		return nil, warnings, err
	}

	// reduce
	pairings := st.consolidateAddrMappings(sbmap)

	// each pairing of listener addresses to list of server
	// blocks is basically a server definition
	servers, err := st.serversFromPairings(pairings, options, &warnings, gc)
	if err != nil {
		return nil, warnings, err
	}

	// now that each server is configured, make the HTTP app
	httpApp := caddyhttp.App{
		HTTPPort:   tryInt(options["http_port"], &warnings),
		HTTPSPort:  tryInt(options["https_port"], &warnings),
		DefaultSNI: tryString(options["default_sni"], &warnings),
		Servers:    servers,
	}

	// now for the TLS app! (TODO: refactor into own func)
	tlsApp := caddytls.TLS{CertificatesRaw: make(caddy.ModuleMap)}
	var certLoaders []caddytls.CertificateLoader
	for _, p := range pairings {
		for i, sblock := range p.serverBlocks {
			// tls automation policies
			if mmVals, ok := sblock.pile["tls.automation_manager"]; ok {
				for _, mmVal := range mmVals {
					mm := mmVal.Value.(caddytls.ManagerMaker)
					sblockHosts, err := st.autoHTTPSHosts(sblock)
					if err != nil {
						return nil, warnings, err
					}
					if len(sblockHosts) > 0 {
						if tlsApp.Automation == nil {
							tlsApp.Automation = new(caddytls.AutomationConfig)
						}
						tlsApp.Automation.Policies = append(tlsApp.Automation.Policies, &caddytls.AutomationPolicy{
							Hosts:         sblockHosts,
							ManagementRaw: caddyconfig.JSONModuleObject(mm, "module", mm.(caddy.Module).CaddyModule().ID.Name(), &warnings),
						})
					} else {
						warnings = append(warnings, caddyconfig.Warning{
							Message: fmt.Sprintf("Server block %d %v has no names that qualify for automatic HTTPS, so no TLS automation policy will be added.", i, sblock.block.Keys),
						})
					}
				}
			}
			// tls certificate loaders
			if clVals, ok := sblock.pile["tls.certificate_loader"]; ok {
				for _, clVal := range clVals {
					certLoaders = append(certLoaders, clVal.Value.(caddytls.CertificateLoader))
				}
			}
		}
	}
	// group certificate loaders by module name, then add to config
	if len(certLoaders) > 0 {
		loadersByName := make(map[string]caddytls.CertificateLoader)
		for _, cl := range certLoaders {
			name := caddy.GetModuleName(cl)
			// ugh... technically, we may have multiple FileLoader and FolderLoader
			// modules (because the tls directive returns one per occurrence), but
			// the config structure expects only one instance of each kind of loader
			// module, so we have to combine them... instead of enumerating each
			// possible cert loader module in a type switch, we can use reflection,
			// which works on any cert loaders that are slice types
			if reflect.TypeOf(cl).Kind() == reflect.Slice {
				combined := reflect.ValueOf(loadersByName[name])
				if !combined.IsValid() {
					combined = reflect.New(reflect.TypeOf(cl)).Elem()
				}
				clVal := reflect.ValueOf(cl)
				for i := 0; i < clVal.Len(); i++ {
					combined = reflect.Append(reflect.Value(combined), clVal.Index(i))
				}
				loadersByName[name] = combined.Interface().(caddytls.CertificateLoader)
			}
		}
		for certLoaderName, loaders := range loadersByName {
			tlsApp.CertificatesRaw[certLoaderName] = caddyconfig.JSON(loaders, &warnings)
		}
	}
	// if global ACME CA, DNS, or email were set, append a catch-all automation
	// policy that ensures they will be used if no tls directive was used
	acmeCA, hasACMECA := options["acme_ca"]
	acmeDNS, hasACMEDNS := options["acme_dns"]
	email, hasEmail := options["email"]
	if hasACMECA || hasACMEDNS || hasEmail {
		if tlsApp.Automation == nil {
			tlsApp.Automation = new(caddytls.AutomationConfig)
		}
		if !hasACMECA {
			acmeCA = ""
		}
		if !hasEmail {
			email = ""
		}
		mgr := caddytls.ACMEManagerMaker{
			CA:    acmeCA.(string),
			Email: email.(string),
		}
		if hasACMEDNS {
			provName := acmeDNS.(string)
			dnsProvModule, err := caddy.GetModule("tls.dns." + provName)
			if err != nil {
				return nil, warnings, fmt.Errorf("getting DNS provider module named '%s': %v", provName, err)
			}
			mgr.Challenges = &caddytls.ChallengesConfig{
				DNSRaw: caddyconfig.JSONModuleObject(dnsProvModule.New(), "provider", provName, &warnings),
			}
		}
		tlsApp.Automation.Policies = append(tlsApp.Automation.Policies, &caddytls.AutomationPolicy{
			ManagementRaw: caddyconfig.JSONModuleObject(mgr, "module", "acme", &warnings),
		})
	}
	if tlsApp.Automation != nil {
		// consolidate automation policies that are the exact same
		tlsApp.Automation.Policies = consolidateAutomationPolicies(tlsApp.Automation.Policies)
	}

	// if experimental HTTP/3 is enabled, enable it on each server
	if enableH3, ok := options["experimental_http3"].(bool); ok && enableH3 {
		for _, srv := range httpApp.Servers {
			srv.ExperimentalHTTP3 = true
		}
	}

	// extract any custom logs, and enforce configured levels
	var customLogs []namedCustomLog
	var hasDefaultLog bool
	for _, sb := range serverBlocks {
		for _, clVal := range sb.pile["custom_log"] {
			ncl := clVal.Value.(namedCustomLog)
			if ncl.name == "" {
				continue
			}
			if ncl.name == "default" {
				hasDefaultLog = true
			}
			if _, ok := options["debug"]; ok && ncl.log.Level == "" {
				ncl.log.Level = "DEBUG"
			}
			customLogs = append(customLogs, ncl)
		}
	}
	if !hasDefaultLog {
		// if the default log was not customized, ensure we
		// configure it with any applicable options
		if _, ok := options["debug"]; ok {
			customLogs = append(customLogs, namedCustomLog{
				name: "default",
				log:  &caddy.CustomLog{Level: "DEBUG"},
			})
		}
	}

	// annnd the top-level config, then we're done!
	cfg := &caddy.Config{AppsRaw: make(caddy.ModuleMap)}
	if !reflect.DeepEqual(httpApp, caddyhttp.App{}) {
		cfg.AppsRaw["http"] = caddyconfig.JSON(httpApp, &warnings)
	}
	if !reflect.DeepEqual(tlsApp, caddytls.TLS{CertificatesRaw: make(caddy.ModuleMap)}) {
		cfg.AppsRaw["tls"] = caddyconfig.JSON(tlsApp, &warnings)
	}
	if storageCvtr, ok := options["storage"].(caddy.StorageConverter); ok {
		cfg.StorageRaw = caddyconfig.JSONModuleObject(storageCvtr,
			"module",
			storageCvtr.(caddy.Module).CaddyModule().ID.Name(),
			&warnings)
	}
	if adminConfig, ok := options["admin"].(string); ok && adminConfig != "" {
		cfg.Admin = &caddy.AdminConfig{Listen: adminConfig}
	}
	if len(customLogs) > 0 {
		if cfg.Logging == nil {
			cfg.Logging = &caddy.Logging{
				Logs: make(map[string]*caddy.CustomLog),
			}
		}
		for _, ncl := range customLogs {
			if ncl.name != "" {
				cfg.Logging.Logs[ncl.name] = ncl.log
			}
		}
	}

	return cfg, warnings, nil
}

// evaluateGlobalOptionsBlock evaluates the global options block,
// which is expected to be the first server block if it has zero
// keys. It returns the updated list of server blocks with the
// global options block removed, and updates options accordingly.
func (ServerType) evaluateGlobalOptionsBlock(serverBlocks []serverBlock, options map[string]interface{}) ([]serverBlock, error) {
	if len(serverBlocks) == 0 || len(serverBlocks[0].block.Keys) > 0 {
		return serverBlocks, nil
	}

	for _, segment := range serverBlocks[0].block.Segments {
		dir := segment.Directive()
		var val interface{}
		var err error
		disp := caddyfile.NewDispenser(segment)
		// TODO: make this switch into a map
		switch dir {
		case "http_port":
			val, err = parseOptHTTPPort(disp)
		case "https_port":
			val, err = parseOptHTTPSPort(disp)
		case "order":
			val, err = parseOptOrder(disp)
		case "experimental_http3":
			val, err = parseOptExperimentalHTTP3(disp)
		case "storage":
			val, err = parseOptStorage(disp)
		case "acme_ca", "acme_dns", "acme_ca_root":
			val, err = parseOptACME(disp)
		case "email":
			val, err = parseOptEmail(disp)
		case "admin":
			val, err = parseOptAdmin(disp)
		case "debug":
			options["debug"] = true
		default:
			return nil, fmt.Errorf("unrecognized parameter name: %s", dir)
		}
		if err != nil {
			return nil, fmt.Errorf("%s: %v", dir, err)
		}
		options[dir] = val
	}

	return serverBlocks[1:], nil
}

// hostsFromServerBlockKeys returns a list of all the
// hostnames found in the keys of the server block sb.
// The list may not be in a consistent order.
func (st *ServerType) hostsFromServerBlockKeys(sb caddyfile.ServerBlock) ([]string, error) {
	// first get each unique hostname
	hostMap := make(map[string]struct{})
	for _, sblockKey := range sb.Keys {
		addr, err := ParseAddress(sblockKey)
		if err != nil {
			return nil, fmt.Errorf("parsing server block key: %v", err)
		}
		addr = addr.Normalize()
		if addr.Host == "" {
			continue
		}
		hostMap[addr.Host] = struct{}{}
	}

	// convert map to slice
	sblockHosts := make([]string, 0, len(hostMap))
	for host := range hostMap {
		sblockHosts = append(sblockHosts, host)
	}

	return sblockHosts, nil
}

// serversFromPairings creates the servers for each pairing of addresses
// to server blocks. Each pairing is essentially a server definition.
func (st *ServerType) serversFromPairings(
	pairings []sbAddrAssociation,
	options map[string]interface{},
	warnings *[]caddyconfig.Warning,
	groupCounter counter,
) (map[string]*caddyhttp.Server, error) {
	servers := make(map[string]*caddyhttp.Server)

	for i, p := range pairings {
		srv := &caddyhttp.Server{
			Listen: p.addresses,
		}

		// sort server blocks by their keys; this is important because
		// only the first matching site should be evaluated, and we should
		// attempt to match most specific site first (host and path), in
		// case their matchers overlap; we do this somewhat naively by
		// descending sort by length of host then path
		sort.SliceStable(p.serverBlocks, func(i, j int) bool {
			// TODO: we could pre-process the specificities for efficiency,
			// but I don't expect many blocks will have SO many keys...
			var iLongestPath, jLongestPath string
			var iLongestHost, jLongestHost string
			for _, key := range p.serverBlocks[i].block.Keys {
				addr, _ := ParseAddress(key)
				if specificity(addr.Host) > specificity(iLongestHost) {
					iLongestHost = addr.Host
				}
				if specificity(addr.Path) > specificity(iLongestPath) {
					iLongestPath = addr.Path
				}
			}
			for _, key := range p.serverBlocks[j].block.Keys {
				addr, _ := ParseAddress(key)
				if specificity(addr.Host) > specificity(jLongestHost) {
					jLongestHost = addr.Host
				}
				if specificity(addr.Path) > specificity(jLongestPath) {
					jLongestPath = addr.Path
				}
			}
			if specificity(iLongestHost) == specificity(jLongestHost) {
				return len(iLongestPath) > len(jLongestPath)
			}
			return specificity(iLongestHost) > specificity(jLongestHost)
		})

		var hasCatchAllTLSConnPolicy bool

		// create a subroute for each site in the server block
		for _, sblock := range p.serverBlocks {
			matcherSetsEnc, err := st.compileEncodedMatcherSets(sblock.block)
			if err != nil {
				return nil, fmt.Errorf("server block %v: compiling matcher sets: %v", sblock.block.Keys, err)
			}

			// tls: connection policies and toggle auto HTTPS
			autoHTTPSQualifiedHosts, err := st.autoHTTPSHosts(sblock)
			if err != nil {
				return nil, err
			}
			if _, ok := sblock.pile["tls.off"]; ok && len(autoHTTPSQualifiedHosts) > 0 {
				// tls off: disable TLS (and automatic HTTPS) for server block's names
				if srv.AutoHTTPS == nil {
					srv.AutoHTTPS = new(caddyhttp.AutoHTTPSConfig)
				}
				srv.AutoHTTPS.Skip = append(srv.AutoHTTPS.Skip, autoHTTPSQualifiedHosts...)
			} else if cpVals, ok := sblock.pile["tls.connection_policy"]; ok {
				// tls connection policies
				for _, cpVal := range cpVals {
					cp := cpVal.Value.(*caddytls.ConnectionPolicy)

					// make sure the policy covers all hostnames from the block
					hosts, err := st.hostsFromServerBlockKeys(sblock.block)
					if err != nil {
						return nil, err
					}

					// TODO: are matchers needed if every hostname of the resulting config is matched?
					if len(hosts) > 0 {
						cp.MatchersRaw = caddy.ModuleMap{
							"sni": caddyconfig.JSON(hosts, warnings), // make sure to match all hosts, not just auto-HTTPS-qualified ones
						}
					} else {
						hasCatchAllTLSConnPolicy = true
					}

					srv.TLSConnPolicies = append(srv.TLSConnPolicies, cp)
				}
				// TODO: consolidate equal conn policies
			}

			// exclude any hosts that were defined explicitly with
			// "http://" in the key from automated cert management (issue #2998)
			for _, key := range sblock.block.Keys {
				addr, err := ParseAddress(key)
				if err != nil {
					return nil, err
				}
				addr = addr.Normalize()
				if addr.Scheme == "http" {
					if srv.AutoHTTPS == nil {
						srv.AutoHTTPS = new(caddyhttp.AutoHTTPSConfig)
					}
					if !sliceContains(srv.AutoHTTPS.Skip, addr.Host) {
						srv.AutoHTTPS.Skip = append(srv.AutoHTTPS.Skip, addr.Host)
					}
				}
			}

			// set up each handler directive, making sure to honor directive order
			dirRoutes := sblock.pile["route"]
			siteSubroute, err := buildSubroute(dirRoutes, groupCounter)
			if err != nil {
				return nil, err
			}

			// add the site block's route(s) to the server
			srv.Routes = appendSubrouteToRouteList(srv.Routes, siteSubroute, matcherSetsEnc, p, warnings)

			// if error routes are defined, add those too
			if errorSubrouteVals, ok := sblock.pile["error_route"]; ok {
				if srv.Errors == nil {
					srv.Errors = new(caddyhttp.HTTPErrorConfig)
				}
				for _, val := range errorSubrouteVals {
					sr := val.Value.(*caddyhttp.Subroute)
					srv.Errors.Routes = appendSubrouteToRouteList(srv.Errors.Routes, sr, matcherSetsEnc, p, warnings)
				}
			}

			// add log associations
			for _, cval := range sblock.pile["custom_log"] {
				ncl := cval.Value.(namedCustomLog)
				if srv.Logs == nil {
					srv.Logs = &caddyhttp.ServerLogConfig{
						LoggerNames: make(map[string]string),
					}
				}
				hosts, err := st.hostsFromServerBlockKeys(sblock.block)
				if err != nil {
					return nil, err
				}
				for _, h := range hosts {
					if ncl.name != "" {
						srv.Logs.LoggerNames[h] = ncl.name
					}
				}
			}
		}

		// a catch-all TLS conn policy is necessary to ensure TLS can
		// be offered to all hostnames of the server; even though only
		// one policy is needed to enable TLS for the server, that
		// policy might apply to only certain TLS handshakes; but when
		// using the Caddyfile, user would expect all handshakes to at
		// least have a matching connection policy, so here we append a
		// catch-all/default policy if there isn't one already (it's
		// important that it goes at the end) - see issue #3004:
		// https://github.com/caddyserver/caddy/issues/3004
		if len(srv.TLSConnPolicies) > 0 && !hasCatchAllTLSConnPolicy {
			srv.TLSConnPolicies = append(srv.TLSConnPolicies, new(caddytls.ConnectionPolicy))
		}

		srv.Routes = consolidateRoutes(srv.Routes)

		servers[fmt.Sprintf("srv%d", i)] = srv
	}

	return servers, nil
}

// appendSubrouteToRouteList appends the routes in subroute
// to the routeList, optionally qualified by matchers.
func appendSubrouteToRouteList(routeList caddyhttp.RouteList,
	subroute *caddyhttp.Subroute,
	matcherSetsEnc []caddy.ModuleMap,
	p sbAddrAssociation,
	warnings *[]caddyconfig.Warning) caddyhttp.RouteList {
	if len(matcherSetsEnc) == 0 && len(p.serverBlocks) == 1 {
		// no need to wrap the handlers in a subroute if this is
		// the only server block and there is no matcher for it
		routeList = append(routeList, subroute.Routes...)
	} else {
		routeList = append(routeList, caddyhttp.Route{
			MatcherSetsRaw: matcherSetsEnc,
			HandlersRaw: []json.RawMessage{
				caddyconfig.JSONModuleObject(subroute, "handler", "subroute", warnings),
			},
			Terminal: true, // only first matching site block should be evaluated
		})
	}
	return routeList
}

// buildSubroute turns the config values, which are expected to be routes
// into a clean and orderly subroute that has all the routes within it.
func buildSubroute(routes []ConfigValue, groupCounter counter) (*caddyhttp.Subroute, error) {
	for _, val := range routes {
		if !directiveIsOrdered(val.directive) {
			return nil, fmt.Errorf("directive '%s' is not ordered, so it cannot be used here", val.directive)
		}
	}

	sortRoutes(routes)

	subroute := new(caddyhttp.Subroute)

	// some directives are mutually exclusive (only first matching
	// instance should be evaluated); this is done by putting their
	// routes in the same group
	mutuallyExclusiveDirs := map[string]*struct {
		count     int
		groupName string
	}{
		// as a special case, group rewrite directives so that they are mutually exclusive;
		// this means that only the first matching rewrite will be evaluated, and that's
		// probably a good thing, since there should never be a need to do more than one
		// rewrite (I think?), and cascading rewrites smell bad... imagine these rewrites:
		//     rewrite /docs/json/* /docs/json/index.html
		//     rewrite /docs/*      /docs/index.html
		// (We use this on the Caddy website, or at least we did once.) The first rewrite's
		// result is also matched by the second rewrite, making the first rewrite pointless.
		// See issue #2959.
		"rewrite": {},

		// handle blocks are also mutually exclusive by definition
		"handle": {},

		// root just sets a variable, so if it was not mutually exclusive, intersecting
		// root directives would overwrite previously-matched ones; they should not cascade
		"root": {},
	}
	for meDir, info := range mutuallyExclusiveDirs {
		// see how many instances of the directive there are
		for _, r := range routes {
			if r.directive == meDir {
				info.count++
				if info.count > 1 {
					break
				}
			}
		}
		// if there is more than one, put them in a group
		if info.count > 1 {
			info.groupName = groupCounter.nextGroup()
		}
	}

	// add all the routes piled in from directives
	for _, r := range routes {
		// put this route into a group if it is mutually exclusive
		if info, ok := mutuallyExclusiveDirs[r.directive]; ok {
			route := r.Value.(caddyhttp.Route)
			route.Group = info.groupName
			r.Value = route
		}

		switch route := r.Value.(type) {
		case caddyhttp.Subroute:
			// if a route-class config value is actually a Subroute handler
			// with nothing but a list of routes, then it is the intention
			// of the directive to keep these handlers together and in this
			// same order, but not necessarily in a subroute (if it wanted
			// to keep them in a subroute, the directive would have returned
			// a route with a Subroute as its handler); this is useful to
			// keep multiple handlers/routes together and in the same order
			// so that the sorting procedure we did above doesn't reorder them
			if route.Errors != nil {
				// if error handlers are also set, this is confusing; it's
				// probably supposed to be wrapped in a Route and encoded
				// as a regular handler route... programmer error.
				panic("found subroute with more than just routes; perhaps it should have been wrapped in a route?")
			}
			subroute.Routes = append(subroute.Routes, route.Routes...)
		case caddyhttp.Route:
			subroute.Routes = append(subroute.Routes, route)
		}
	}

	subroute.Routes = consolidateRoutes(subroute.Routes)

	return subroute, nil
}

func (st ServerType) autoHTTPSHosts(sb serverBlock) ([]string, error) {
	// get the hosts for this server block...
	hosts, err := st.hostsFromServerBlockKeys(sb.block)
	if err != nil {
		return nil, err
	}
	// ...and of those, which ones qualify for auto HTTPS
	var autoHTTPSQualifiedHosts []string
	for _, h := range hosts {
		if certmagic.HostQualifies(h) {
			autoHTTPSQualifiedHosts = append(autoHTTPSQualifiedHosts, h)
		}
	}
	return autoHTTPSQualifiedHosts, nil
}

// consolidateRoutes combines routes with the same properties
// (same matchers, same Terminal and Group settings) for a
// cleaner overall output.
func consolidateRoutes(routes caddyhttp.RouteList) caddyhttp.RouteList {
	for i := 0; i < len(routes)-1; i++ {
		if reflect.DeepEqual(routes[i].MatcherSetsRaw, routes[i+1].MatcherSetsRaw) &&
			routes[i].Terminal == routes[i+1].Terminal &&
			routes[i].Group == routes[i+1].Group {
			// keep the handlers in the same order, then splice out repetitive route
			routes[i].HandlersRaw = append(routes[i].HandlersRaw, routes[i+1].HandlersRaw...)
			routes = append(routes[:i+1], routes[i+2:]...)
			i--
		}
	}
	return routes
}

// consolidateAutomationPolicies combines automation policies that are the same,
// for a cleaner overall output.
func consolidateAutomationPolicies(aps []*caddytls.AutomationPolicy) []*caddytls.AutomationPolicy {
	for i := 0; i < len(aps); i++ {
		for j := 0; j < len(aps); j++ {
			if j == i {
				continue
			}

			// if they're exactly equal in every way, just keep one of them
			if reflect.DeepEqual(aps[i], aps[j]) {
				aps = append(aps[:j], aps[j+1:]...)
				i--
				break
			}

			// if the policy is the same, we can keep just one, but we have
			// to be careful which one we keep; if only one has any hostnames
			// defined, then we need to keep the one without any hostnames,
			// otherwise the one without any hosts (a catch-all) would be
			// eaten up by the one with hosts; and if both have hosts, we
			// need to combine their lists
			if reflect.DeepEqual(aps[i].ManagementRaw, aps[j].ManagementRaw) &&
				aps[i].ManageSync == aps[j].ManageSync {
				if len(aps[i].Hosts) == 0 && len(aps[j].Hosts) > 0 {
					aps = append(aps[:j], aps[j+1:]...)
				} else if len(aps[i].Hosts) > 0 && len(aps[j].Hosts) == 0 {
					aps = append(aps[:i], aps[i+1:]...)
				} else {
					aps[i].Hosts = append(aps[i].Hosts, aps[j].Hosts...)
					aps = append(aps[:j], aps[j+1:]...)
				}
				i--
				break
			}
		}
	}

	// ensure any catch-all policies go last
	sort.SliceStable(aps, func(i, j int) bool {
		return len(aps[i].Hosts) > len(aps[j].Hosts)
	})

	return aps
}

func matcherSetFromMatcherToken(
	tkn caddyfile.Token,
	matcherDefs map[string]caddy.ModuleMap,
	warnings *[]caddyconfig.Warning,
) (caddy.ModuleMap, bool, error) {
	// matcher tokens can be wildcards, simple path matchers,
	// or refer to a pre-defined matcher by some name
	if tkn.Text == "*" {
		// match all requests == no matchers, so nothing to do
		return nil, true, nil
	} else if strings.HasPrefix(tkn.Text, "/") {
		// convenient way to specify a single path match
		return caddy.ModuleMap{
			"path": caddyconfig.JSON(caddyhttp.MatchPath{tkn.Text}, warnings),
		}, true, nil
	} else if strings.HasPrefix(tkn.Text, matcherPrefix) {
		// pre-defined matcher
		m, ok := matcherDefs[tkn.Text]
		if !ok {
			return nil, false, fmt.Errorf("unrecognized matcher name: %+v", tkn.Text)
		}
		return m, true, nil
	}
	return nil, false, nil
}

func (st *ServerType) compileEncodedMatcherSets(sblock caddyfile.ServerBlock) ([]caddy.ModuleMap, error) {
	type hostPathPair struct {
		hostm caddyhttp.MatchHost
		pathm caddyhttp.MatchPath
	}

	// keep routes with common host and path matchers together
	var matcherPairs []*hostPathPair

	for _, key := range sblock.Keys {
		addr, err := ParseAddress(key)
		if err != nil {
			return nil, fmt.Errorf("server block %v: parsing and standardizing address '%s': %v", sblock.Keys, key, err)
		}
		addr = addr.Normalize()

		// choose a matcher pair that should be shared by this
		// server block; if none exists yet, create one
		var chosenMatcherPair *hostPathPair
		for _, mp := range matcherPairs {
			if (len(mp.pathm) == 0 && addr.Path == "") ||
				(len(mp.pathm) == 1 && mp.pathm[0] == addr.Path) {
				chosenMatcherPair = mp
				break
			}
		}
		if chosenMatcherPair == nil {
			chosenMatcherPair = new(hostPathPair)
			if addr.Path != "" {
				chosenMatcherPair.pathm = []string{addr.Path}
			}
			matcherPairs = append(matcherPairs, chosenMatcherPair)
		}

		// add this server block's keys to the matcher
		// pair if it doesn't already exist
		if addr.Host != "" {
			var found bool
			for _, h := range chosenMatcherPair.hostm {
				if h == addr.Host {
					found = true
					break
				}
			}
			if !found {
				chosenMatcherPair.hostm = append(chosenMatcherPair.hostm, addr.Host)
			}
		}
	}

	// iterate each pairing of host and path matchers and
	// put them into a map for JSON encoding
	var matcherSets []map[string]caddyhttp.RequestMatcher
	for _, mp := range matcherPairs {
		matcherSet := make(map[string]caddyhttp.RequestMatcher)
		if len(mp.hostm) > 0 {
			matcherSet["host"] = mp.hostm
		}
		if len(mp.pathm) > 0 {
			matcherSet["path"] = mp.pathm
		}
		if len(matcherSet) > 0 {
			matcherSets = append(matcherSets, matcherSet)
		}
	}

	// finally, encode each of the matcher sets
	var matcherSetsEnc []caddy.ModuleMap
	for _, ms := range matcherSets {
		msEncoded, err := encodeMatcherSet(ms)
		if err != nil {
			return nil, fmt.Errorf("server block %v: %v", sblock.Keys, err)
		}
		matcherSetsEnc = append(matcherSetsEnc, msEncoded)
	}

	return matcherSetsEnc, nil
}

func parseMatcherDefinitions(d *caddyfile.Dispenser, matchers map[string]caddy.ModuleMap) error {
	for d.Next() {
		definitionName := d.Val()

		if _, ok := matchers[definitionName]; ok {
			return fmt.Errorf("matcher is defined more than once: %s", definitionName)
		}
		matchers[definitionName] = make(caddy.ModuleMap)

		// in case there are multiple instances of the same matcher, concatenate
		// their tokens (we expect that UnmarshalCaddyfile should be able to
		// handle more than one segment); otherwise, we'd overwrite other
		// instances of the matcher in this set
		tokensByMatcherName := make(map[string][]caddyfile.Token)
		for nesting := d.Nesting(); d.NextBlock(nesting); {
			matcherName := d.Val()
			tokensByMatcherName[matcherName] = append(tokensByMatcherName[matcherName], d.NextSegment()...)
		}
		for matcherName, tokens := range tokensByMatcherName {
			mod, err := caddy.GetModule("http.matchers." + matcherName)
			if err != nil {
				return fmt.Errorf("getting matcher module '%s': %v", matcherName, err)
			}
			unm, ok := mod.New().(caddyfile.Unmarshaler)
			if !ok {
				return fmt.Errorf("matcher module '%s' is not a Caddyfile unmarshaler", matcherName)
			}
			err = unm.UnmarshalCaddyfile(caddyfile.NewDispenser(tokens))
			if err != nil {
				return err
			}
			rm, ok := unm.(caddyhttp.RequestMatcher)
			if !ok {
				return fmt.Errorf("matcher module '%s' is not a request matcher", matcherName)
			}
			matchers[definitionName][matcherName] = caddyconfig.JSON(rm, nil)
		}
	}
	return nil
}

func encodeMatcherSet(matchers map[string]caddyhttp.RequestMatcher) (caddy.ModuleMap, error) {
	msEncoded := make(caddy.ModuleMap)
	for matcherName, val := range matchers {
		jsonBytes, err := json.Marshal(val)
		if err != nil {
			return nil, fmt.Errorf("marshaling matcher set %#v: %v", matchers, err)
		}
		msEncoded[matcherName] = jsonBytes
	}
	return msEncoded, nil
}

// tryInt tries to convert val to an integer. If it fails,
// it downgrades the error to a warning and returns 0.
func tryInt(val interface{}, warnings *[]caddyconfig.Warning) int {
	intVal, ok := val.(int)
	if val != nil && !ok && warnings != nil {
		*warnings = append(*warnings, caddyconfig.Warning{Message: "not an integer type"})
	}
	return intVal
}

func tryString(val interface{}, warnings *[]caddyconfig.Warning) string {
	stringVal, ok := val.(string)
	if val != nil && !ok && warnings != nil {
		*warnings = append(*warnings, caddyconfig.Warning{Message: "not a string type"})
	}
	return stringVal
}

// sliceContains returns true if needle is in haystack.
func sliceContains(haystack []string, needle string) bool {
	for _, s := range haystack {
		if s == needle {
			return true
		}
	}
	return false
}

// specifity returns len(s) minus any wildcards (*) and
// placeholders ({...}). Basically, it's a length count
// that penalizes the use of wildcards and placeholders.
// This is useful for comparing hostnames and paths.
// However, wildcards in paths are not a sure answer to
// the question of specificity. For exmaple,
// '*.example.com' is clearly less specific than
// 'a.example.com', but is '/a' more or less specific
// than '/a*'?
func specificity(s string) int {
	l := len(s) - strings.Count(s, "*")
	for len(s) > 0 {
		start := strings.Index(s, "{")
		if start < 0 {
			return l
		}
		end := strings.Index(s[start:], "}") + start + 1
		if end <= start {
			return l
		}
		l -= end - start
		s = s[end:]
	}
	return l
}

type counter struct {
	n *int
}

func (c counter) nextGroup() string {
	name := fmt.Sprintf("group%d", *c.n)
	*c.n++
	return name
}

type matcherSetAndTokens struct {
	matcherSet caddy.ModuleMap
	tokens     []caddyfile.Token
}

type namedCustomLog struct {
	name string
	log  *caddy.CustomLog
}

// sbAddrAssocation is a mapping from a list of
// addresses to a list of server blocks that are
// served on those addresses.
type sbAddrAssociation struct {
	addresses    []string
	serverBlocks []serverBlock
}

const matcherPrefix = "@"

// Interface guard
var _ caddyfile.ServerType = (*ServerType)(nil)<|MERGE_RESOLUTION|>--- conflicted
+++ resolved
@@ -63,51 +63,11 @@
 		})
 	}
 
-<<<<<<< HEAD
-	// global configuration
-	if len(serverBlocks) > 0 && len(serverBlocks[0].block.Keys) == 0 {
-		sb := serverBlocks[0]
-		for _, segment := range sb.block.Segments {
-			dir := segment.Directive()
-			var val interface{}
-			var err error
-			disp := caddyfile.NewDispenser(segment)
-			// TODO: make this switch into a map
-			switch dir {
-			case "http_port":
-				val, err = parseOptHTTPPort(disp)
-			case "https_port":
-				val, err = parseOptHTTPSPort(disp)
-			case "default_sni":
-				val, err = parseOptSingleString(disp)
-			case "order":
-				val, err = parseOptOrder(disp)
-			case "experimental_http3":
-				val, err = parseOptExperimentalHTTP3(disp)
-			case "storage":
-				val, err = parseOptStorage(disp)
-			case "acme_ca", "acme_dns", "acme_ca_root":
-				val, err = parseOptSingleString(disp)
-			case "email":
-				val, err = parseOptSingleString(disp)
-			case "admin":
-				val, err = parseOptAdmin(disp)
-			default:
-				return nil, warnings, fmt.Errorf("unrecognized parameter name: %s", dir)
-			}
-			if err != nil {
-				return nil, warnings, fmt.Errorf("%s: %v", dir, err)
-			}
-			options[dir] = val
-		}
-		serverBlocks = serverBlocks[1:]
-=======
 	// apply any global options
 	var err error
 	serverBlocks, err = st.evaluateGlobalOptionsBlock(serverBlocks, options)
 	if err != nil {
 		return nil, warnings, err
->>>>>>> 5d97522d
 	}
 
 	for _, sb := range serverBlocks {
