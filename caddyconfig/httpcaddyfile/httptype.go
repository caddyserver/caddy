// Copyright 2015 Matthew Holt and The Caddy Authors
//
// Licensed under the Apache License, Version 2.0 (the "License");
// you may not use this file except in compliance with the License.
// You may obtain a copy of the License at
//
//     http://www.apache.org/licenses/LICENSE-2.0
//
// Unless required by applicable law or agreed to in writing, software
// distributed under the License is distributed on an "AS IS" BASIS,
// WITHOUT WARRANTIES OR CONDITIONS OF ANY KIND, either express or implied.
// See the License for the specific language governing permissions and
// limitations under the License.

package httpcaddyfile

import (
	"encoding/json"
	"fmt"
	"reflect"
	"sort"
	"strings"

	"github.com/caddyserver/caddy/v2"
	"github.com/caddyserver/caddy/v2/caddyconfig"
	"github.com/caddyserver/caddy/v2/caddyconfig/caddyfile"
	"github.com/caddyserver/caddy/v2/modules/caddyhttp"
	"github.com/caddyserver/caddy/v2/modules/caddytls"
	"github.com/caddyserver/certmagic"
)

func init() {
	caddyconfig.RegisterAdapter("caddyfile", caddyfile.Adapter{ServerType: ServerType{}})
}

// ServerType can set up a config from an HTTP Caddyfile.
type ServerType struct {
}

// Setup makes a config from the tokens.
func (st ServerType) Setup(originalServerBlocks []caddyfile.ServerBlock,
	options map[string]interface{}) (*caddy.Config, []caddyconfig.Warning, error) {
	var warnings []caddyconfig.Warning
	gc := counter{new(int)}
	state := make(map[string]interface{})

	// load all the server blocks and associate them with a "pile"
	// of config values; also prohibit duplicate keys because they
	// can make a config confusing if more than one server block is
	// chosen to handle a request - we actually will make each
	// server block's route terminal so that only one will run
	sbKeys := make(map[string]struct{})
	var serverBlocks []serverBlock
	for i, sblock := range originalServerBlocks {
		for j, k := range sblock.Keys {
			if _, ok := sbKeys[k]; ok {
				return nil, warnings, fmt.Errorf("duplicate site address not allowed: '%s' in %v (site block %d, key %d)", k, sblock.Keys, i, j)
			}
			sbKeys[k] = struct{}{}
		}
		serverBlocks = append(serverBlocks, serverBlock{
			block: sblock,
			pile:  make(map[string][]ConfigValue),
		})
	}

	// apply any global options
	var err error
	serverBlocks, err = st.evaluateGlobalOptionsBlock(serverBlocks, options)
	if err != nil {
		return nil, warnings, err
	}

	for _, sb := range serverBlocks {
		// replace shorthand placeholders (which are
		// convenient when writing a Caddyfile) with
		// their actual placeholder identifiers or
		// variable names
		replacer := strings.NewReplacer(
			"{dir}", "{http.request.uri.path.dir}",
			"{file}", "{http.request.uri.path.file}",
			"{host}", "{http.request.host}",
			"{hostport}", "{http.request.hostport}",
			"{method}", "{http.request.method}",
			"{path}", "{http.request.uri.path}",
			"{query}", "{http.request.uri.query}",
			"{remote_host}", "{http.request.remote.host}",
			"{remote_port}", "{http.request.remote.port}",
			"{remote}", "{http.request.remote}",
			"{scheme}", "{http.request.scheme}",
			"{uri}", "{http.request.uri}",

			"{tls_cipher}", "{http.request.tls.cipher_suite}",
			"{tls_version}", "{http.request.tls.version}",
			"{tls_client_fingerprint}", "{http.request.tls.client.fingerprint}",
			"{tls_client_issuer}", "{http.request.tls.client.issuer}",
			"{tls_client_serial}", "{http.request.tls.client.serial}",
			"{tls_client_subject}", "{http.request.tls.client.subject}",
		)
		for _, segment := range sb.block.Segments {
			for i := 0; i < len(segment); i++ {
				segment[i].Text = replacer.Replace(segment[i].Text)
			}
		}

		if len(sb.block.Keys) == 0 {
			return nil, warnings, fmt.Errorf("server block without any key is global configuration, and if used, it must be first")
		}

		// extract matcher definitions
		matcherDefs := make(map[string]caddy.ModuleMap)
		for _, segment := range sb.block.Segments {
			if dir := segment.Directive(); strings.HasPrefix(dir, matcherPrefix) {
				d := sb.block.DispenseDirective(dir)
				err := parseMatcherDefinitions(d, matcherDefs)
				if err != nil {
					return nil, warnings, err
				}
			}
		}

		// evaluate each directive ("segment") in this block
		for _, segment := range sb.block.Segments {
			dir := segment.Directive()

			if strings.HasPrefix(dir, matcherPrefix) {
				// matcher definitions were pre-processed
				continue
			}

			dirFunc, ok := registeredDirectives[dir]
			if !ok {
				tkn := segment[0]
				return nil, warnings, fmt.Errorf("%s:%d: unrecognized directive: %s", tkn.File, tkn.Line, dir)
			}

			h := Helper{
				Dispenser:    caddyfile.NewDispenser(segment),
				options:      options,
				warnings:     &warnings,
				matcherDefs:  matcherDefs,
				parentBlock:  sb.block,
				groupCounter: gc,
				State:        state,
			}

			results, err := dirFunc(h)
			if err != nil {
				return nil, warnings, fmt.Errorf("parsing caddyfile tokens for '%s': %v", dir, err)
			}
			for _, result := range results {
				result.directive = dir
				sb.pile[result.Class] = append(sb.pile[result.Class], result)
			}
		}
	}

	// map
	sbmap, err := st.mapAddressToServerBlocks(serverBlocks, options)
	if err != nil {
		return nil, warnings, err
	}

	// reduce
	pairings := st.consolidateAddrMappings(sbmap)

	// each pairing of listener addresses to list of server
	// blocks is basically a server definition
	servers, err := st.serversFromPairings(pairings, options, &warnings, gc)
	if err != nil {
		return nil, warnings, err
	}

	// now that each server is configured, make the HTTP app
	httpApp := caddyhttp.App{
		HTTPPort:   tryInt(options["http_port"], &warnings),
		HTTPSPort:  tryInt(options["https_port"], &warnings),
		DefaultSNI: tryString(options["default_sni"], &warnings),
		Servers:    servers,
	}

	// now for the TLS app! (TODO: refactor into own func)
	tlsApp := caddytls.TLS{CertificatesRaw: make(caddy.ModuleMap)}
	var certLoaders []caddytls.CertificateLoader
	for _, p := range pairings {
		for i, sblock := range p.serverBlocks {
			// tls automation policies
			if issuerVals, ok := sblock.pile["tls.cert_issuer"]; ok {
				for _, issuerVal := range issuerVals {
					issuer := issuerVal.Value.(certmagic.Issuer)
					sblockHosts, err := st.hostsFromServerBlockKeys(sblock.block)
					if err != nil {
						return nil, warnings, err
					}
					if len(sblockHosts) > 0 {
						if tlsApp.Automation == nil {
							tlsApp.Automation = new(caddytls.AutomationConfig)
						}
						tlsApp.Automation.Policies = append(tlsApp.Automation.Policies, &caddytls.AutomationPolicy{
							Hosts:     sblockHosts,
							IssuerRaw: caddyconfig.JSONModuleObject(issuer, "module", issuer.(caddy.Module).CaddyModule().ID.Name(), &warnings),
						})
					} else {
						warnings = append(warnings, caddyconfig.Warning{
							Message: fmt.Sprintf("Server block %d %v has no names that qualify for automatic HTTPS, so no TLS automation policy will be added.", i, sblock.block.Keys),
						})
					}
				}
			}
			// tls certificate loaders
			if clVals, ok := sblock.pile["tls.certificate_loader"]; ok {
				for _, clVal := range clVals {
					certLoaders = append(certLoaders, clVal.Value.(caddytls.CertificateLoader))
				}
			}
		}
	}
	// group certificate loaders by module name, then add to config
	if len(certLoaders) > 0 {
		loadersByName := make(map[string]caddytls.CertificateLoader)
		for _, cl := range certLoaders {
			name := caddy.GetModuleName(cl)
			// ugh... technically, we may have multiple FileLoader and FolderLoader
			// modules (because the tls directive returns one per occurrence), but
			// the config structure expects only one instance of each kind of loader
			// module, so we have to combine them... instead of enumerating each
			// possible cert loader module in a type switch, we can use reflection,
			// which works on any cert loaders that are slice types
			if reflect.TypeOf(cl).Kind() == reflect.Slice {
				combined := reflect.ValueOf(loadersByName[name])
				if !combined.IsValid() {
					combined = reflect.New(reflect.TypeOf(cl)).Elem()
				}
				clVal := reflect.ValueOf(cl)
				for i := 0; i < clVal.Len(); i++ {
					combined = reflect.Append(reflect.Value(combined), clVal.Index(i))
				}
				loadersByName[name] = combined.Interface().(caddytls.CertificateLoader)
			}
		}
		for certLoaderName, loaders := range loadersByName {
			tlsApp.CertificatesRaw[certLoaderName] = caddyconfig.JSON(loaders, &warnings)
		}
	}
	// if global ACME CA, DNS, or email were set, append a catch-all automation
	// policy that ensures they will be used if no tls directive was used
	acmeCA, hasACMECA := options["acme_ca"]
	acmeDNS, hasACMEDNS := options["acme_dns"]
	email, hasEmail := options["email"]
	if hasACMECA || hasACMEDNS || hasEmail {
		if tlsApp.Automation == nil {
			tlsApp.Automation = new(caddytls.AutomationConfig)
		}
		if !hasACMECA {
			acmeCA = ""
		}
		if !hasEmail {
			email = ""
		}
		mgr := caddytls.ACMEIssuer{
			CA:    acmeCA.(string),
			Email: email.(string),
		}
		if hasACMEDNS {
			provName := acmeDNS.(string)
			dnsProvModule, err := caddy.GetModule("tls.dns." + provName)
			if err != nil {
				return nil, warnings, fmt.Errorf("getting DNS provider module named '%s': %v", provName, err)
			}
			mgr.Challenges = &caddytls.ChallengesConfig{
				DNSRaw: caddyconfig.JSONModuleObject(dnsProvModule.New(), "provider", provName, &warnings),
			}
		}
		tlsApp.Automation.Policies = append(tlsApp.Automation.Policies, &caddytls.AutomationPolicy{
			IssuerRaw: caddyconfig.JSONModuleObject(mgr, "module", "acme", &warnings),
		})
	}
	if tlsApp.Automation != nil {
		// consolidate automation policies that are the exact same
		tlsApp.Automation.Policies = consolidateAutomationPolicies(tlsApp.Automation.Policies)
	}

	// if experimental HTTP/3 is enabled, enable it on each server
	if enableH3, ok := options["experimental_http3"].(bool); ok && enableH3 {
		for _, srv := range httpApp.Servers {
			srv.ExperimentalHTTP3 = true
		}
	}

	// extract any custom logs, and enforce configured levels
	var customLogs []namedCustomLog
	var hasDefaultLog bool
	for _, sb := range serverBlocks {
		for _, clVal := range sb.pile["custom_log"] {
			ncl := clVal.Value.(namedCustomLog)
			if ncl.name == "" {
				continue
			}
			if ncl.name == "default" {
				hasDefaultLog = true
			}
			if _, ok := options["debug"]; ok && ncl.log.Level == "" {
				ncl.log.Level = "DEBUG"
			}
			customLogs = append(customLogs, ncl)
		}
	}
	if !hasDefaultLog {
		// if the default log was not customized, ensure we
		// configure it with any applicable options
		if _, ok := options["debug"]; ok {
			customLogs = append(customLogs, namedCustomLog{
				name: "default",
				log:  &caddy.CustomLog{Level: "DEBUG"},
			})
		}
	}

	// annnd the top-level config, then we're done!
	cfg := &caddy.Config{AppsRaw: make(caddy.ModuleMap)}
	if !reflect.DeepEqual(httpApp, caddyhttp.App{}) {
		cfg.AppsRaw["http"] = caddyconfig.JSON(httpApp, &warnings)
	}
	if !reflect.DeepEqual(tlsApp, caddytls.TLS{CertificatesRaw: make(caddy.ModuleMap)}) {
		cfg.AppsRaw["tls"] = caddyconfig.JSON(tlsApp, &warnings)
	}
	if storageCvtr, ok := options["storage"].(caddy.StorageConverter); ok {
		cfg.StorageRaw = caddyconfig.JSONModuleObject(storageCvtr,
			"module",
			storageCvtr.(caddy.Module).CaddyModule().ID.Name(),
			&warnings)
	}
	if adminConfig, ok := options["admin"].(string); ok && adminConfig != "" {
		if adminConfig == "off" {
			cfg.Admin = &caddy.AdminConfig{Disabled: true}
		} else {
			cfg.Admin = &caddy.AdminConfig{Listen: adminConfig}
		}
	}
	if len(customLogs) > 0 {
		if cfg.Logging == nil {
			cfg.Logging = &caddy.Logging{
				Logs: make(map[string]*caddy.CustomLog),
			}
		}
		for _, ncl := range customLogs {
			if ncl.name != "" {
				cfg.Logging.Logs[ncl.name] = ncl.log
			}
		}
	}
	if len(customLogs) > 0 {
		if cfg.Logging == nil {
			cfg.Logging = &caddy.Logging{
				Logs: make(map[string]*caddy.CustomLog),
			}
		}
		for _, ncl := range customLogs {
			if ncl.name != "" {
				cfg.Logging.Logs[ncl.name] = ncl.log
			}
		}
	}

	return cfg, warnings, nil
}

// evaluateGlobalOptionsBlock evaluates the global options block,
// which is expected to be the first server block if it has zero
// keys. It returns the updated list of server blocks with the
// global options block removed, and updates options accordingly.
func (ServerType) evaluateGlobalOptionsBlock(serverBlocks []serverBlock, options map[string]interface{}) ([]serverBlock, error) {
	if len(serverBlocks) == 0 || len(serverBlocks[0].block.Keys) > 0 {
		return serverBlocks, nil
	}

	for _, segment := range serverBlocks[0].block.Segments {
		dir := segment.Directive()
		var val interface{}
		var err error
		disp := caddyfile.NewDispenser(segment)
		// TODO: make this switch into a map
		switch dir {
		case "http_port":
			val, err = parseOptHTTPPort(disp)
		case "https_port":
			val, err = parseOptHTTPSPort(disp)
		case "default_sni":
			val, err = parseOptSingleString(disp)
		case "order":
			val, err = parseOptOrder(disp)
		case "experimental_http3":
			val, err = parseOptExperimentalHTTP3(disp)
		case "storage":
			val, err = parseOptStorage(disp)
		case "acme_ca", "acme_dns", "acme_ca_root":
			val, err = parseOptSingleString(disp)
		case "email":
			val, err = parseOptSingleString(disp)
		case "admin":
			val, err = parseOptAdmin(disp)
		case "debug":
			options["debug"] = true
		default:
			return nil, fmt.Errorf("unrecognized parameter name: %s", dir)
		}
		if err != nil {
			return nil, fmt.Errorf("%s: %v", dir, err)
		}
		options[dir] = val
	}

	return serverBlocks[1:], nil
}

// hostsFromServerBlockKeys returns a list of all the
// hostnames found in the keys of the server block sb.
// The list may not be in a consistent order.
func (st *ServerType) hostsFromServerBlockKeys(sb caddyfile.ServerBlock) ([]string, error) {
	// first get each unique hostname
	hostMap := make(map[string]struct{})
	for _, sblockKey := range sb.Keys {
		addr, err := ParseAddress(sblockKey)
		if err != nil {
			return nil, fmt.Errorf("parsing server block key: %v", err)
		}
		addr = addr.Normalize()
		if addr.Host == "" {
			continue
		}
		hostMap[addr.Host] = struct{}{}
	}

	// convert map to slice
	sblockHosts := make([]string, 0, len(hostMap))
	for host := range hostMap {
		sblockHosts = append(sblockHosts, host)
	}

	return sblockHosts, nil
}

// serversFromPairings creates the servers for each pairing of addresses
// to server blocks. Each pairing is essentially a server definition.
func (st *ServerType) serversFromPairings(
	pairings []sbAddrAssociation,
	options map[string]interface{},
	warnings *[]caddyconfig.Warning,
	groupCounter counter,
) (map[string]*caddyhttp.Server, error) {
	servers := make(map[string]*caddyhttp.Server)

	defaultSNI := tryString(options["default_sni"], warnings)

	for i, p := range pairings {
		srv := &caddyhttp.Server{
			Listen: p.addresses,
		}

		// sort server blocks by their keys; this is important because
		// only the first matching site should be evaluated, and we should
		// attempt to match most specific site first (host and path), in
		// case their matchers overlap; we do this somewhat naively by
		// descending sort by length of host then path
		sort.SliceStable(p.serverBlocks, func(i, j int) bool {
			// TODO: we could pre-process the specificities for efficiency,
			// but I don't expect many blocks will have SO many keys...
			var iLongestPath, jLongestPath string
			var iLongestHost, jLongestHost string
			for _, key := range p.serverBlocks[i].block.Keys {
				addr, _ := ParseAddress(key)
				if specificity(addr.Host) > specificity(iLongestHost) {
					iLongestHost = addr.Host
				}
				if specificity(addr.Path) > specificity(iLongestPath) {
					iLongestPath = addr.Path
				}
			}
			for _, key := range p.serverBlocks[j].block.Keys {
				addr, _ := ParseAddress(key)
				if specificity(addr.Host) > specificity(jLongestHost) {
					jLongestHost = addr.Host
				}
				if specificity(addr.Path) > specificity(jLongestPath) {
					jLongestPath = addr.Path
				}
			}
			if specificity(iLongestHost) == specificity(jLongestHost) {
				return len(iLongestPath) > len(jLongestPath)
			}
			return specificity(iLongestHost) > specificity(jLongestHost)
		})

		var hasCatchAllTLSConnPolicy bool

		// create a subroute for each site in the server block
		for _, sblock := range p.serverBlocks {
			matcherSetsEnc, err := st.compileEncodedMatcherSets(sblock.block)
			if err != nil {
				return nil, fmt.Errorf("server block %v: compiling matcher sets: %v", sblock.block.Keys, err)
			}

			// tls: connection policies and toggle auto HTTPS
<<<<<<< HEAD
			autoHTTPSQualifiedHosts, err := st.autoHTTPSHosts(sblock)
			if err != nil {
				return nil, err
			}
			if _, ok := sblock.pile["tls.off"]; ok && len(autoHTTPSQualifiedHosts) > 0 {
=======
			defaultSNI := tryString(options["default_sni"], warnings)
			if _, ok := sblock.pile["tls.off"]; ok {
				// TODO: right now, no directives yield any tls.off value...
>>>>>>> 5a19db5d
				// tls off: disable TLS (and automatic HTTPS) for server block's names
				if srv.AutoHTTPS == nil {
					srv.AutoHTTPS = new(caddyhttp.AutoHTTPSConfig)
				}
				srv.AutoHTTPS.Disabled = true
			} else if cpVals, ok := sblock.pile["tls.connection_policy"]; ok {
				// tls connection policies

				for _, cpVal := range cpVals {
					cp := cpVal.Value.(*caddytls.ConnectionPolicy)

					// make sure the policy covers all hostnames from the block
					hosts, err := st.hostsFromServerBlockKeys(sblock.block)
					if err != nil {
						return nil, err
					}
					for _, h := range hosts {
						if h == defaultSNI {
							hosts = append(hosts, "")
							cp.DefaultSNI = defaultSNI
							break
						}
					}

					// TODO: are matchers needed if every hostname of the resulting config is matched?
					if len(hosts) > 0 {
						cp.MatchersRaw = caddy.ModuleMap{
							"sni": caddyconfig.JSON(hosts, warnings), // make sure to match all hosts, not just auto-HTTPS-qualified ones
						}
					} else {
						hasCatchAllTLSConnPolicy = true
					}

					srv.TLSConnPolicies = append(srv.TLSConnPolicies, cp)
				}
				// TODO: consolidate equal conn policies
			} else if defaultSNI != "" {
				hasCatchAllTLSConnPolicy = true
				srv.TLSConnPolicies = append(srv.TLSConnPolicies, &caddytls.ConnectionPolicy{
					DefaultSNI: defaultSNI,
				})
			}

			// exclude any hosts that were defined explicitly with
			// "http://" in the key from automated cert management (issue #2998)
			for _, key := range sblock.block.Keys {
				addr, err := ParseAddress(key)
				if err != nil {
					return nil, err
				}
				addr = addr.Normalize()
				if addr.Scheme == "http" {
					if srv.AutoHTTPS == nil {
						srv.AutoHTTPS = new(caddyhttp.AutoHTTPSConfig)
					}
					if !sliceContains(srv.AutoHTTPS.Skip, addr.Host) {
						srv.AutoHTTPS.Skip = append(srv.AutoHTTPS.Skip, addr.Host)
					}
				}
			}

			// set up each handler directive, making sure to honor directive order
			dirRoutes := sblock.pile["route"]
			siteSubroute, err := buildSubroute(dirRoutes, groupCounter)
			if err != nil {
				return nil, err
			}

			// add the site block's route(s) to the server
			srv.Routes = appendSubrouteToRouteList(srv.Routes, siteSubroute, matcherSetsEnc, p, warnings)

			// if error routes are defined, add those too
			if errorSubrouteVals, ok := sblock.pile["error_route"]; ok {
				if srv.Errors == nil {
					srv.Errors = new(caddyhttp.HTTPErrorConfig)
				}
				for _, val := range errorSubrouteVals {
					sr := val.Value.(*caddyhttp.Subroute)
					srv.Errors.Routes = appendSubrouteToRouteList(srv.Errors.Routes, sr, matcherSetsEnc, p, warnings)
				}
			}

			// add log associations
			for _, cval := range sblock.pile["custom_log"] {
				ncl := cval.Value.(namedCustomLog)
				if srv.Logs == nil {
					srv.Logs = &caddyhttp.ServerLogConfig{
						LoggerNames: make(map[string]string),
					}
				}
				hosts, err := st.hostsFromServerBlockKeys(sblock.block)
				if err != nil {
					return nil, err
				}
				for _, h := range hosts {
					if ncl.name != "" {
						srv.Logs.LoggerNames[h] = ncl.name
					}
				}
			}
		}

		// a catch-all TLS conn policy is necessary to ensure TLS can
		// be offered to all hostnames of the server; even though only
		// one policy is needed to enable TLS for the server, that
		// policy might apply to only certain TLS handshakes; but when
		// using the Caddyfile, user would expect all handshakes to at
		// least have a matching connection policy, so here we append a
		// catch-all/default policy if there isn't one already (it's
		// important that it goes at the end) - see issue #3004:
		// https://github.com/caddyserver/caddy/issues/3004
		if len(srv.TLSConnPolicies) > 0 && !hasCatchAllTLSConnPolicy {
			srv.TLSConnPolicies = append(srv.TLSConnPolicies, &caddytls.ConnectionPolicy{DefaultSNI: defaultSNI})
		}

		srv.Routes = consolidateRoutes(srv.Routes)

		servers[fmt.Sprintf("srv%d", i)] = srv
	}

	return servers, nil
}

// appendSubrouteToRouteList appends the routes in subroute
// to the routeList, optionally qualified by matchers.
func appendSubrouteToRouteList(routeList caddyhttp.RouteList,
	subroute *caddyhttp.Subroute,
	matcherSetsEnc []caddy.ModuleMap,
	p sbAddrAssociation,
	warnings *[]caddyconfig.Warning) caddyhttp.RouteList {
	if len(matcherSetsEnc) == 0 && len(p.serverBlocks) == 1 {
		// no need to wrap the handlers in a subroute if this is
		// the only server block and there is no matcher for it
		routeList = append(routeList, subroute.Routes...)
	} else {
		routeList = append(routeList, caddyhttp.Route{
			MatcherSetsRaw: matcherSetsEnc,
			HandlersRaw: []json.RawMessage{
				caddyconfig.JSONModuleObject(subroute, "handler", "subroute", warnings),
			},
			Terminal: true, // only first matching site block should be evaluated
		})
	}
	return routeList
}

// buildSubroute turns the config values, which are expected to be routes
// into a clean and orderly subroute that has all the routes within it.
func buildSubroute(routes []ConfigValue, groupCounter counter) (*caddyhttp.Subroute, error) {
	for _, val := range routes {
		if !directiveIsOrdered(val.directive) {
			return nil, fmt.Errorf("directive '%s' is not ordered, so it cannot be used here", val.directive)
		}
	}

	sortRoutes(routes)

	subroute := new(caddyhttp.Subroute)

	// some directives are mutually exclusive (only first matching
	// instance should be evaluated); this is done by putting their
	// routes in the same group
	mutuallyExclusiveDirs := map[string]*struct {
		count     int
		groupName string
	}{
		// as a special case, group rewrite directives so that they are mutually exclusive;
		// this means that only the first matching rewrite will be evaluated, and that's
		// probably a good thing, since there should never be a need to do more than one
		// rewrite (I think?), and cascading rewrites smell bad... imagine these rewrites:
		//     rewrite /docs/json/* /docs/json/index.html
		//     rewrite /docs/*      /docs/index.html
		// (We use this on the Caddy website, or at least we did once.) The first rewrite's
		// result is also matched by the second rewrite, making the first rewrite pointless.
		// See issue #2959.
		"rewrite": {},

		// handle blocks are also mutually exclusive by definition
		"handle": {},

		// root just sets a variable, so if it was not mutually exclusive, intersecting
		// root directives would overwrite previously-matched ones; they should not cascade
		"root": {},
	}
	for meDir, info := range mutuallyExclusiveDirs {
		// see how many instances of the directive there are
		for _, r := range routes {
			if r.directive == meDir {
				info.count++
				if info.count > 1 {
					break
				}
			}
		}
		// if there is more than one, put them in a group
		if info.count > 1 {
			info.groupName = groupCounter.nextGroup()
		}
	}

	// add all the routes piled in from directives
	for _, r := range routes {
		// put this route into a group if it is mutually exclusive
		if info, ok := mutuallyExclusiveDirs[r.directive]; ok {
			route := r.Value.(caddyhttp.Route)
			route.Group = info.groupName
			r.Value = route
		}

		switch route := r.Value.(type) {
		case caddyhttp.Subroute:
			// if a route-class config value is actually a Subroute handler
			// with nothing but a list of routes, then it is the intention
			// of the directive to keep these handlers together and in this
			// same order, but not necessarily in a subroute (if it wanted
			// to keep them in a subroute, the directive would have returned
			// a route with a Subroute as its handler); this is useful to
			// keep multiple handlers/routes together and in the same order
			// so that the sorting procedure we did above doesn't reorder them
			if route.Errors != nil {
				// if error handlers are also set, this is confusing; it's
				// probably supposed to be wrapped in a Route and encoded
				// as a regular handler route... programmer error.
				panic("found subroute with more than just routes; perhaps it should have been wrapped in a route?")
			}
			subroute.Routes = append(subroute.Routes, route.Routes...)
		case caddyhttp.Route:
			subroute.Routes = append(subroute.Routes, route)
		}
	}

	subroute.Routes = consolidateRoutes(subroute.Routes)

	return subroute, nil
}

// consolidateRoutes combines routes with the same properties
// (same matchers, same Terminal and Group settings) for a
// cleaner overall output.
// FIXME: See caddyserver/caddy#3108
func consolidateRoutes(routes caddyhttp.RouteList) caddyhttp.RouteList {
	for i := 0; i < len(routes)-1; i++ {
		if reflect.DeepEqual(routes[i].MatcherSetsRaw, routes[i+1].MatcherSetsRaw) &&
			routes[i].Terminal == routes[i+1].Terminal &&
			routes[i].Group == routes[i+1].Group {
			// keep the handlers in the same order, then splice out repetitive route
			routes[i].HandlersRaw = append(routes[i].HandlersRaw, routes[i+1].HandlersRaw...)
			routes = append(routes[:i+1], routes[i+2:]...)
			i--
		}
	}
	return routes
}

// consolidateAutomationPolicies combines automation policies that are the same,
// for a cleaner overall output.
func consolidateAutomationPolicies(aps []*caddytls.AutomationPolicy) []*caddytls.AutomationPolicy {
	for i := 0; i < len(aps); i++ {
		for j := 0; j < len(aps); j++ {
			if j == i {
				continue
			}

			// if they're exactly equal in every way, just keep one of them
			if reflect.DeepEqual(aps[i], aps[j]) {
				aps = append(aps[:j], aps[j+1:]...)
				i--
				break
			}

			// if the policy is the same, we can keep just one, but we have
			// to be careful which one we keep; if only one has any hostnames
			// defined, then we need to keep the one without any hostnames,
			// otherwise the one without any hosts (a catch-all) would be
			// eaten up by the one with hosts; and if both have hosts, we
			// need to combine their lists
			if reflect.DeepEqual(aps[i].IssuerRaw, aps[j].IssuerRaw) &&
				aps[i].ManageSync == aps[j].ManageSync {
				if len(aps[i].Hosts) == 0 && len(aps[j].Hosts) > 0 {
					aps = append(aps[:j], aps[j+1:]...)
				} else if len(aps[i].Hosts) > 0 && len(aps[j].Hosts) == 0 {
					aps = append(aps[:i], aps[i+1:]...)
				} else {
					aps[i].Hosts = append(aps[i].Hosts, aps[j].Hosts...)
					aps = append(aps[:j], aps[j+1:]...)
				}
				i--
				break
			}
		}
	}

	// ensure any catch-all policies go last
	sort.SliceStable(aps, func(i, j int) bool {
		return len(aps[i].Hosts) > len(aps[j].Hosts)
	})

	return aps
}

func matcherSetFromMatcherToken(
	tkn caddyfile.Token,
	matcherDefs map[string]caddy.ModuleMap,
	warnings *[]caddyconfig.Warning,
) (caddy.ModuleMap, bool, error) {
	// matcher tokens can be wildcards, simple path matchers,
	// or refer to a pre-defined matcher by some name
	if tkn.Text == "*" {
		// match all requests == no matchers, so nothing to do
		return nil, true, nil
	} else if strings.HasPrefix(tkn.Text, "/") {
		// convenient way to specify a single path match
		return caddy.ModuleMap{
			"path": caddyconfig.JSON(caddyhttp.MatchPath{tkn.Text}, warnings),
		}, true, nil
	} else if strings.HasPrefix(tkn.Text, matcherPrefix) {
		// pre-defined matcher
		m, ok := matcherDefs[tkn.Text]
		if !ok {
			return nil, false, fmt.Errorf("unrecognized matcher name: %+v", tkn.Text)
		}
		return m, true, nil
	}
	return nil, false, nil
}

func (st *ServerType) compileEncodedMatcherSets(sblock caddyfile.ServerBlock) ([]caddy.ModuleMap, error) {
	type hostPathPair struct {
		hostm caddyhttp.MatchHost
		pathm caddyhttp.MatchPath
	}

	// keep routes with common host and path matchers together
	var matcherPairs []*hostPathPair

	for _, key := range sblock.Keys {
		addr, err := ParseAddress(key)
		if err != nil {
			return nil, fmt.Errorf("server block %v: parsing and standardizing address '%s': %v", sblock.Keys, key, err)
		}
		addr = addr.Normalize()

		// choose a matcher pair that should be shared by this
		// server block; if none exists yet, create one
		var chosenMatcherPair *hostPathPair
		for _, mp := range matcherPairs {
			if (len(mp.pathm) == 0 && addr.Path == "") ||
				(len(mp.pathm) == 1 && mp.pathm[0] == addr.Path) {
				chosenMatcherPair = mp
				break
			}
		}
		if chosenMatcherPair == nil {
			chosenMatcherPair = new(hostPathPair)
			if addr.Path != "" {
				chosenMatcherPair.pathm = []string{addr.Path}
			}
			matcherPairs = append(matcherPairs, chosenMatcherPair)
		}

		// add this server block's keys to the matcher
		// pair if it doesn't already exist
		if addr.Host != "" {
			var found bool
			for _, h := range chosenMatcherPair.hostm {
				if h == addr.Host {
					found = true
					break
				}
			}
			if !found {
				chosenMatcherPair.hostm = append(chosenMatcherPair.hostm, addr.Host)
			}
		}
	}

	// iterate each pairing of host and path matchers and
	// put them into a map for JSON encoding
	var matcherSets []map[string]caddyhttp.RequestMatcher
	for _, mp := range matcherPairs {
		matcherSet := make(map[string]caddyhttp.RequestMatcher)
		if len(mp.hostm) > 0 {
			matcherSet["host"] = mp.hostm
		}
		if len(mp.pathm) > 0 {
			matcherSet["path"] = mp.pathm
		}
		if len(matcherSet) > 0 {
			matcherSets = append(matcherSets, matcherSet)
		}
	}

	// finally, encode each of the matcher sets
	var matcherSetsEnc []caddy.ModuleMap
	for _, ms := range matcherSets {
		msEncoded, err := encodeMatcherSet(ms)
		if err != nil {
			return nil, fmt.Errorf("server block %v: %v", sblock.Keys, err)
		}
		matcherSetsEnc = append(matcherSetsEnc, msEncoded)
	}

	return matcherSetsEnc, nil
}

func parseMatcherDefinitions(d *caddyfile.Dispenser, matchers map[string]caddy.ModuleMap) error {
	for d.Next() {
		definitionName := d.Val()

		if _, ok := matchers[definitionName]; ok {
			return fmt.Errorf("matcher is defined more than once: %s", definitionName)
		}
		matchers[definitionName] = make(caddy.ModuleMap)

		// in case there are multiple instances of the same matcher, concatenate
		// their tokens (we expect that UnmarshalCaddyfile should be able to
		// handle more than one segment); otherwise, we'd overwrite other
		// instances of the matcher in this set
		tokensByMatcherName := make(map[string][]caddyfile.Token)
		for nesting := d.Nesting(); d.NextBlock(nesting); {
			matcherName := d.Val()
			tokensByMatcherName[matcherName] = append(tokensByMatcherName[matcherName], d.NextSegment()...)
		}
		for matcherName, tokens := range tokensByMatcherName {
			mod, err := caddy.GetModule("http.matchers." + matcherName)
			if err != nil {
				return fmt.Errorf("getting matcher module '%s': %v", matcherName, err)
			}
			unm, ok := mod.New().(caddyfile.Unmarshaler)
			if !ok {
				return fmt.Errorf("matcher module '%s' is not a Caddyfile unmarshaler", matcherName)
			}
			err = unm.UnmarshalCaddyfile(caddyfile.NewDispenser(tokens))
			if err != nil {
				return err
			}
			rm, ok := unm.(caddyhttp.RequestMatcher)
			if !ok {
				return fmt.Errorf("matcher module '%s' is not a request matcher", matcherName)
			}
			matchers[definitionName][matcherName] = caddyconfig.JSON(rm, nil)
		}
	}
	return nil
}

func encodeMatcherSet(matchers map[string]caddyhttp.RequestMatcher) (caddy.ModuleMap, error) {
	msEncoded := make(caddy.ModuleMap)
	for matcherName, val := range matchers {
		jsonBytes, err := json.Marshal(val)
		if err != nil {
			return nil, fmt.Errorf("marshaling matcher set %#v: %v", matchers, err)
		}
		msEncoded[matcherName] = jsonBytes
	}
	return msEncoded, nil
}

// tryInt tries to convert val to an integer. If it fails,
// it downgrades the error to a warning and returns 0.
func tryInt(val interface{}, warnings *[]caddyconfig.Warning) int {
	intVal, ok := val.(int)
	if val != nil && !ok && warnings != nil {
		*warnings = append(*warnings, caddyconfig.Warning{Message: "not an integer type"})
	}
	return intVal
}

func tryString(val interface{}, warnings *[]caddyconfig.Warning) string {
	stringVal, ok := val.(string)
	if val != nil && !ok && warnings != nil {
		*warnings = append(*warnings, caddyconfig.Warning{Message: "not a string type"})
	}
	return stringVal
}

// sliceContains returns true if needle is in haystack.
func sliceContains(haystack []string, needle string) bool {
	for _, s := range haystack {
		if s == needle {
			return true
		}
	}
	return false
}

// specificity returns len(s) minus any wildcards (*) and
// placeholders ({...}). Basically, it's a length count
// that penalizes the use of wildcards and placeholders.
// This is useful for comparing hostnames and paths.
// However, wildcards in paths are not a sure answer to
// the question of specificity. For example,
// '*.example.com' is clearly less specific than
// 'a.example.com', but is '/a' more or less specific
// than '/a*'?
func specificity(s string) int {
	l := len(s) - strings.Count(s, "*")
	for len(s) > 0 {
		start := strings.Index(s, "{")
		if start < 0 {
			return l
		}
		end := strings.Index(s[start:], "}") + start + 1
		if end <= start {
			return l
		}
		l -= end - start
		s = s[end:]
	}
	return l
}

type counter struct {
	n *int
}

func (c counter) nextGroup() string {
	name := fmt.Sprintf("group%d", *c.n)
	*c.n++
	return name
}

type namedCustomLog struct {
	name string
	log  *caddy.CustomLog
}

// sbAddrAssociation is a mapping from a list of
// addresses to a list of server blocks that are
// served on those addresses.
type sbAddrAssociation struct {
	addresses    []string
	serverBlocks []serverBlock
}

const matcherPrefix = "@"

// Interface guard
var _ caddyfile.ServerType = (*ServerType)(nil)<|MERGE_RESOLUTION|>--- conflicted
+++ resolved
@@ -501,17 +501,8 @@
 			}
 
 			// tls: connection policies and toggle auto HTTPS
-<<<<<<< HEAD
-			autoHTTPSQualifiedHosts, err := st.autoHTTPSHosts(sblock)
-			if err != nil {
-				return nil, err
-			}
-			if _, ok := sblock.pile["tls.off"]; ok && len(autoHTTPSQualifiedHosts) > 0 {
-=======
-			defaultSNI := tryString(options["default_sni"], warnings)
 			if _, ok := sblock.pile["tls.off"]; ok {
 				// TODO: right now, no directives yield any tls.off value...
->>>>>>> 5a19db5d
 				// tls off: disable TLS (and automatic HTTPS) for server block's names
 				if srv.AutoHTTPS == nil {
 					srv.AutoHTTPS = new(caddyhttp.AutoHTTPSConfig)
