--- conflicted
+++ resolved
@@ -36,7 +36,6 @@
 	ListenerAddress string
 
 	// These will all map 1:1 to the caddyhttp.Server struct
-<<<<<<< HEAD
 	Name                  string
 	ListenerWrappersRaw   []json.RawMessage
 	PacketConnWrappersRaw []json.RawMessage
@@ -45,38 +44,19 @@
 	WriteTimeout          caddy.Duration
 	IdleTimeout           caddy.Duration
 	KeepAliveInterval     caddy.Duration
+	KeepAliveIdle         caddy.Duration
+	KeepAliveCount        int
 	MaxHeaderBytes        int
 	EnableFullDuplex      bool
 	Protocols             []string
 	StrictSNIHost         *bool
 	TrustedProxiesRaw     json.RawMessage
 	TrustedProxiesStrict  int
+	TrustedProxiesUnix    bool
 	ClientIPHeaders       []string
 	ShouldLogCredentials  bool
 	Metrics               *caddyhttp.Metrics
 	Trace                 bool // TODO: EXPERIMENTAL
-=======
-	Name                 string
-	ListenerWrappersRaw  []json.RawMessage
-	ReadTimeout          caddy.Duration
-	ReadHeaderTimeout    caddy.Duration
-	WriteTimeout         caddy.Duration
-	IdleTimeout          caddy.Duration
-	KeepAliveInterval    caddy.Duration
-	KeepAliveIdle        caddy.Duration
-	KeepAliveCount       int
-	MaxHeaderBytes       int
-	EnableFullDuplex     bool
-	Protocols            []string
-	StrictSNIHost        *bool
-	TrustedProxiesRaw    json.RawMessage
-	TrustedProxiesStrict int
-	TrustedProxiesUnix   bool
-	ClientIPHeaders      []string
-	ShouldLogCredentials bool
-	Metrics              *caddyhttp.Metrics
-	Trace                bool // TODO: EXPERIMENTAL
->>>>>>> f5f25d84
 }
 
 func unmarshalCaddyfileServerOptions(d *caddyfile.Dispenser) (any, error) {
