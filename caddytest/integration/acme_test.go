--- conflicted
+++ resolved
@@ -44,15 +44,9 @@
 	logger := caddy.Log().Named("acmeserver")
 	client := acmez.Client{
 		Client: &acme.Client{
-<<<<<<< HEAD
 			Directory:  fmt.Sprintf("https://acme.localhost:%d/acme/local/directory", harness.Tester().PortTwo()),
 			HTTPClient: harness.Client(),
-			Logger:     logger,
-=======
-			Directory:  "https://acme.localhost:9443/acme/local/directory",
-			HTTPClient: tester.Client,
 			Logger:     slog.New(zapslog.NewHandler(logger.Core())),
->>>>>>> 31960dc9
 		},
 		ChallengeSolvers: map[string]acmez.Solver{
 			acme.ChallengeTypeHTTP01: &naiveHTTPSolver{logger: logger},
@@ -119,15 +113,9 @@
 
 	client := acmez.Client{
 		Client: &acme.Client{
-<<<<<<< HEAD
 			Directory:  fmt.Sprintf("https://acme.localhost:%d/acme/local/directory", harness.Tester().PortTwo()),
 			HTTPClient: harness.Client(),
-			Logger:     logger,
-=======
-			Directory:  "https://acme.localhost:9443/acme/local/directory",
-			HTTPClient: tester.Client,
 			Logger:     slog.New(zapslog.NewHandler(logger.Core())),
->>>>>>> 31960dc9
 		},
 		ChallengeSolvers: map[string]acmez.Solver{
 			acme.ChallengeTypeHTTP01: &naiveHTTPSolver{logger: logger},
