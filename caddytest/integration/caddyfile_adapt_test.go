--- conflicted
+++ resolved
@@ -43,8 +43,6 @@
 			t.Errorf("failed to adapt %s", filename)
 		}
 	}
-<<<<<<< HEAD
-}`)
 }
 
 
@@ -185,6 +183,4 @@
 		}
 	}
 }`)
-=======
->>>>>>> bde3823b
 }