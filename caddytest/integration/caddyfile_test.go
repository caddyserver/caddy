package integration

import (
	"net/http"
	"net/url"
	"testing"

	"github.com/caddyserver/caddy/v2/caddytest"
)

func TestRespond(t *testing.T) {
	// arrange
	tester := caddytest.NewTester(t)
	tester.InitServer(` 
  {
    admin localhost:2999
    http_port     9080
    https_port    9443
    grace_period  1ns
  }
  
  localhost:9080 {
    respond /version 200 {
      body "hello from localhost"
    }	
    }
  `, "caddyfile")

	// act and assert
	tester.AssertGetResponse("http://localhost:9080/version", 200, "hello from localhost")
}

func TestRedirect(t *testing.T) {
	// arrange
	tester := caddytest.NewTester(t)
	tester.InitServer(`
  {
    admin localhost:2999
    http_port     9080
    https_port    9443
    grace_period  1ns
  }
  
  localhost:9080 {
    
    redir / http://localhost:9080/hello 301
    
    respond /hello 200 {
      body "hello from localhost"
    }	
    }
  `, "caddyfile")

	// act and assert
	tester.AssertRedirect("http://localhost:9080/", "http://localhost:9080/hello", 301)

	// follow redirect
	tester.AssertGetResponse("http://localhost:9080/", 200, "hello from localhost")
}

func TestDuplicateHosts(t *testing.T) {
	// act and assert
	caddytest.AssertLoadError(t,
		`
    localhost:9080 {
    }
  
    localhost:9080 { 
    }
    `,
		"caddyfile",
		"ambiguous site definition")
}

func TestReadCookie(t *testing.T) {
	localhost, _ := url.Parse("http://localhost")
	cookie := http.Cookie{
		Name:  "clientname",
		Value: "caddytest",
	}

	// arrange
	tester := caddytest.NewTester(t)
	tester.Client.Jar.SetCookies(localhost, []*http.Cookie{&cookie})
	tester.InitServer(` 
  {
    skip_install_trust
    admin localhost:2999
    http_port     9080
    https_port    9443
    grace_period  1ns
  }
  
  localhost:9080 {
    templates {
      root testdata
    }
    file_server {
      root testdata
    }
  }
  `, "caddyfile")

	// act and assert
	tester.AssertGetResponse("http://localhost:9080/cookie.html", 200, "<h2>Cookie.ClientName caddytest</h2>")
}

func TestReplIndex(t *testing.T) {
	tester := caddytest.NewTester(t)
	tester.InitServer(`
  {
    skip_install_trust
    admin localhost:2999
    http_port     9080
    https_port    9443
    grace_period  1ns
  }

  localhost:9080 {
    templates {
      root testdata
    }
    file_server {
      root testdata
      index "index.{host}.html"
    }
  }
  `, "caddyfile")

	// act and assert
<<<<<<< HEAD
	resp, _ := tester.AssertGetResponse("http://localhost:9080/", 200, "")
	resp.Body.Close()
=======
	tester.AssertGetResponse("http://localhost:9080/", 200, "")
}

func TestInvalidPrefix(t *testing.T) {
	type testCase struct {
		config, expectedError string
	}

	failureCases := []testCase{
		{
			config:        `wss://localhost`,
			expectedError: `the scheme wss:// is only supported in browsers; use https:// instead`,
		},
		{
			config:        `ws://localhost`,
			expectedError: `the scheme ws:// is only supported in browsers; use http:// instead`,
		},
		{
			config:        `someInvalidPrefix://localhost`,
			expectedError: "unsupported URL scheme someinvalidprefix://",
		},
		{
			config:        `h2c://localhost`,
			expectedError: `unsupported URL scheme h2c://`,
		},
		{
			config:        `localhost, wss://localhost`,
			expectedError: `the scheme wss:// is only supported in browsers; use https:// instead`,
		},
		{
			config: `localhost {
  				reverse_proxy ws://localhost"
            }`,
			expectedError: `the scheme ws:// is only supported in browsers; use http:// instead`,
		},
		{
			config: `localhost {
  				reverse_proxy someInvalidPrefix://localhost"
			}`,
			expectedError: `unsupported URL scheme someinvalidprefix://`,
		},
	}

	for _, failureCase := range failureCases {
		caddytest.AssertLoadError(t, failureCase.config, "caddyfile", failureCase.expectedError)
	}
}

func TestValidPrefix(t *testing.T) {
	type testCase struct {
		rawConfig, expectedResponse string
	}

	successCases := []testCase{
		{
			"localhost",
			`{
	"apps": {
		"http": {
			"servers": {
				"srv0": {
					"listen": [
						":443"
					],
					"routes": [
						{
							"match": [
								{
									"host": [
										"localhost"
									]
								}
							],
							"terminal": true
						}
					]
				}
			}
		}
	}
}`,
		},
		{
			"https://localhost",
			`{
	"apps": {
		"http": {
			"servers": {
				"srv0": {
					"listen": [
						":443"
					],
					"routes": [
						{
							"match": [
								{
									"host": [
										"localhost"
									]
								}
							],
							"terminal": true
						}
					]
				}
			}
		}
	}
}`,
		},
		{
			"http://localhost",
			`{
	"apps": {
		"http": {
			"servers": {
				"srv0": {
					"listen": [
						":80"
					],
					"routes": [
						{
							"match": [
								{
									"host": [
										"localhost"
									]
								}
							],
							"terminal": true
						}
					]
				}
			}
		}
	}
}`,
		},
		{
			`localhost {
			reverse_proxy http://localhost:3000
		 }`,
			`{
	"apps": {
		"http": {
			"servers": {
				"srv0": {
					"listen": [
						":443"
					],
					"routes": [
						{
							"match": [
								{
									"host": [
										"localhost"
									]
								}
							],
							"handle": [
								{
									"handler": "subroute",
									"routes": [
										{
											"handle": [
												{
													"handler": "reverse_proxy",
													"upstreams": [
														{
															"dial": "localhost:3000"
														}
													]
												}
											]
										}
									]
								}
							],
							"terminal": true
						}
					]
				}
			}
		}
	}
}`,
		},
		{
			`localhost {
			reverse_proxy https://localhost:3000
		 }`,
			`{
	"apps": {
		"http": {
			"servers": {
				"srv0": {
					"listen": [
						":443"
					],
					"routes": [
						{
							"match": [
								{
									"host": [
										"localhost"
									]
								}
							],
							"handle": [
								{
									"handler": "subroute",
									"routes": [
										{
											"handle": [
												{
													"handler": "reverse_proxy",
													"transport": {
														"protocol": "http",
														"tls": {}
													},
													"upstreams": [
														{
															"dial": "localhost:3000"
														}
													]
												}
											]
										}
									]
								}
							],
							"terminal": true
						}
					]
				}
			}
		}
	}
}`,
		},
		{
			`localhost {
			reverse_proxy h2c://localhost:3000
		 }`,
			`{
	"apps": {
		"http": {
			"servers": {
				"srv0": {
					"listen": [
						":443"
					],
					"routes": [
						{
							"match": [
								{
									"host": [
										"localhost"
									]
								}
							],
							"handle": [
								{
									"handler": "subroute",
									"routes": [
										{
											"handle": [
												{
													"handler": "reverse_proxy",
													"transport": {
														"protocol": "http",
														"versions": [
															"h2c",
															"2"
														]
													},
													"upstreams": [
														{
															"dial": "localhost:3000"
														}
													]
												}
											]
										}
									]
								}
							],
							"terminal": true
						}
					]
				}
			}
		}
	}
}`,
		},
		{
			`localhost {
			reverse_proxy localhost:3000
		 }`,
			`{
	"apps": {
		"http": {
			"servers": {
				"srv0": {
					"listen": [
						":443"
					],
					"routes": [
						{
							"match": [
								{
									"host": [
										"localhost"
									]
								}
							],
							"handle": [
								{
									"handler": "subroute",
									"routes": [
										{
											"handle": [
												{
													"handler": "reverse_proxy",
													"upstreams": [
														{
															"dial": "localhost:3000"
														}
													]
												}
											]
										}
									]
								}
							],
							"terminal": true
						}
					]
				}
			}
		}
	}
}`,
		},
	}

	for _, successCase := range successCases {
		caddytest.AssertAdapt(t, successCase.rawConfig, "caddyfile", successCase.expectedResponse)
	}
>>>>>>> 7103ea09
}<|MERGE_RESOLUTION|>--- conflicted
+++ resolved
@@ -128,11 +128,8 @@
   `, "caddyfile")
 
 	// act and assert
-<<<<<<< HEAD
 	resp, _ := tester.AssertGetResponse("http://localhost:9080/", 200, "")
 	resp.Body.Close()
-=======
-	tester.AssertGetResponse("http://localhost:9080/", 200, "")
 }
 
 func TestInvalidPrefix(t *testing.T) {
@@ -482,5 +479,4 @@
 	for _, successCase := range successCases {
 		caddytest.AssertAdapt(t, successCase.rawConfig, "caddyfile", successCase.expectedResponse)
 	}
->>>>>>> 7103ea09
 }