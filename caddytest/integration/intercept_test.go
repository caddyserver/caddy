package integration

import (
	"fmt"
	"testing"

	"github.com/caddyserver/caddy/v2/caddytest"
)

func TestIntercept(t *testing.T) {
	harness := caddytest.StartHarness(t)
	harness.LoadConfig(`{
			skip_install_trust
			admin {$TESTING_CADDY_ADMIN_BIND}
			http_port     {$TESTING_CADDY_PORT_ONE}
			https_port    {$TESTING_CADDY_PORT_TWO}
			grace_period  1ns
		}

		localhost:{$TESTING_CADDY_PORT_ONE} {
			respond /intercept "I'm a teapot" 408
			header /intercept To-Intercept ok
			respond /no-intercept "I'm not a teapot"

			intercept {
				@teapot status 408
				handle_response @teapot {
					header /intercept intercepted {resp.header.To-Intercept}
					respond /intercept "I'm a combined coffee/tea pot that is temporarily out of coffee" 503
				}
			}
		}
		`, "caddyfile")

<<<<<<< HEAD
	harness.AssertGetResponse(fmt.Sprintf("http://localhost:%d/intercept", harness.Tester().PortOne()), 503, "I'm a combined coffee/tea pot that is temporarily out of coffee")
	harness.AssertGetResponse(fmt.Sprintf("http://localhost:%d/no-intercept", harness.Tester().PortOne()), 200, "I'm not a teapot")
=======
	r, _ := tester.AssertGetResponse("http://localhost:9080/intercept", 503, "I'm a combined coffee/tea pot that is temporarily out of coffee")
	if r.Header.Get("intercepted") != "ok" {
		t.Fatalf(`header "intercepted" value is not "ok": %s`, r.Header.Get("intercepted"))
	}

	tester.AssertGetResponse("http://localhost:9080/no-intercept", 200, "I'm not a teapot")
>>>>>>> 31960dc9
}<|MERGE_RESOLUTION|>--- conflicted
+++ resolved
@@ -32,15 +32,9 @@
 		}
 		`, "caddyfile")
 
-<<<<<<< HEAD
-	harness.AssertGetResponse(fmt.Sprintf("http://localhost:%d/intercept", harness.Tester().PortOne()), 503, "I'm a combined coffee/tea pot that is temporarily out of coffee")
-	harness.AssertGetResponse(fmt.Sprintf("http://localhost:%d/no-intercept", harness.Tester().PortOne()), 200, "I'm not a teapot")
-=======
-	r, _ := tester.AssertGetResponse("http://localhost:9080/intercept", 503, "I'm a combined coffee/tea pot that is temporarily out of coffee")
+	r, _ := harness.AssertGetResponse(fmt.Sprintf("http://localhost:%d/intercept", harness.Tester().PortOne()), 503, "I'm a combined coffee/tea pot that is temporarily out of coffee")
 	if r.Header.Get("intercepted") != "ok" {
 		t.Fatalf(`header "intercepted" value is not "ok": %s`, r.Header.Get("intercepted"))
 	}
-
-	tester.AssertGetResponse("http://localhost:9080/no-intercept", 200, "I'm not a teapot")
->>>>>>> 31960dc9
+	harness.AssertGetResponse(fmt.Sprintf("http://localhost:%d/no-intercept", harness.Tester().PortOne()), 200, "I'm not a teapot")
 }