package fastcgi

import (
<<<<<<< HEAD
	"sync"
	"time"
=======
	"errors"
	"sync"
	"sync/atomic"
>>>>>>> b783caaa
)

type dialer interface {
	Dial() (Client, error)
	Close(Client) error
}

// basicDialer is a basic dialer that wraps default fcgi functions.
type basicDialer struct {
	network string
	address string
	timeout time.Duration
}

<<<<<<< HEAD
func (b basicDialer) Dial() (*FCGIClient, error) { return Dial(b.network, b.address, b.timeout) }
func (b basicDialer) Close(c *FCGIClient) error  { return c.Close() }
=======
func (b basicDialer) Dial() (Client, error) { return Dial(b.network, b.address) }
func (b basicDialer) Close(c Client) error  { return c.Close() }
>>>>>>> b783caaa

// persistentDialer keeps a pool of fcgi connections.
// connections are not closed after use, rather added back to the pool for reuse.
type persistentDialer struct {
	size    int
	network string
	address string
<<<<<<< HEAD
	timeout time.Duration
	pool    []*FCGIClient
=======
	pool    []Client
>>>>>>> b783caaa
	sync.Mutex
}

func (p *persistentDialer) Dial() (Client, error) {
	p.Lock()
	// connection is available, return first one.
	if len(p.pool) > 0 {
		client := p.pool[0]
		p.pool = p.pool[1:]
		p.Unlock()

		return client, nil
	}

	p.Unlock()

	// no connection available, create new one
	return Dial(p.network, p.address, p.timeout)
}

func (p *persistentDialer) Close(client Client) error {
	p.Lock()
	if len(p.pool) < p.size {
		// pool is not full yet, add connection for reuse
		p.pool = append(p.pool, client)
		p.Unlock()

		return nil
	}

	p.Unlock()

	// otherwise, close the connection.
	return client.Close()
}

type loadBalancingDialer struct {
	dialers []dialer
	current int64
}

func (m *loadBalancingDialer) Dial() (Client, error) {
	nextDialerIndex := atomic.AddInt64(&m.current, 1) % int64(len(m.dialers))
	currentDialer := m.dialers[nextDialerIndex]

	client, err := currentDialer.Dial()

	if err != nil {
		return nil, err
	}

	return &dialerAwareClient{Client: client, dialer: currentDialer}, nil
}

func (m *loadBalancingDialer) Close(c Client) error {
	// Close the client according to dialer behaviour
	if da, ok := c.(*dialerAwareClient); ok {
		return da.dialer.Close(c)
	}

	return errors.New("Cannot close client")
}

type dialerAwareClient struct {
	Client
	dialer dialer
}<|MERGE_RESOLUTION|>--- conflicted
+++ resolved
@@ -1,14 +1,10 @@
 package fastcgi
 
 import (
-<<<<<<< HEAD
-	"sync"
-	"time"
-=======
 	"errors"
 	"sync"
 	"sync/atomic"
->>>>>>> b783caaa
+	"time"
 )
 
 type dialer interface {
@@ -23,13 +19,8 @@
 	timeout time.Duration
 }
 
-<<<<<<< HEAD
-func (b basicDialer) Dial() (*FCGIClient, error) { return Dial(b.network, b.address, b.timeout) }
-func (b basicDialer) Close(c *FCGIClient) error  { return c.Close() }
-=======
-func (b basicDialer) Dial() (Client, error) { return Dial(b.network, b.address) }
+func (b basicDialer) Dial() (Client, error) { return Dial(b.network, b.address, b.timeout) }
 func (b basicDialer) Close(c Client) error  { return c.Close() }
->>>>>>> b783caaa
 
 // persistentDialer keeps a pool of fcgi connections.
 // connections are not closed after use, rather added back to the pool for reuse.
@@ -37,12 +28,8 @@
 	size    int
 	network string
 	address string
-<<<<<<< HEAD
 	timeout time.Duration
-	pool    []*FCGIClient
-=======
 	pool    []Client
->>>>>>> b783caaa
 	sync.Mutex
 }
 
