package fastcgi

import (
	"fmt"
	"reflect"
	"testing"
	"time"

	"github.com/mholt/caddy"
	"github.com/mholt/caddy/caddyhttp/httpserver"
)

func TestSetup(t *testing.T) {
	c := caddy.NewTestController("http", `fastcgi / 127.0.0.1:9000`)
	err := setup(c)
	if err != nil {
		t.Errorf("Expected no errors, got: %v", err)
	}
	mids := httpserver.GetConfig(c).Middleware()
	if len(mids) == 0 {
		t.Fatal("Expected middleware, got 0 instead")
	}

	handler := mids[0](httpserver.EmptyNext)
	myHandler, ok := handler.(Handler)

	if !ok {
		t.Fatalf("Expected handler to be type , got: %#v", handler)
	}

	if myHandler.Rules[0].Path != "/" {
		t.Errorf("Expected / as the Path")
	}
	if myHandler.Rules[0].Address != "127.0.0.1:9000" {
		t.Errorf("Expected 127.0.0.1:9000 as the Address")
	}

}

func (p *persistentDialer) Equals(q *persistentDialer) bool {
	if p.size != q.size {
		return false
	}
	if p.network != q.network {
		return false
	}
	if p.address != q.address {
		return false
	}

	if len(p.pool) != len(q.pool) {
		return false
	}
	for i, client := range p.pool {
		if client != q.pool[i] {
			return false
		}
	}
	// ignore mutex state
	return true
}

func TestFastcgiParse(t *testing.T) {
	defaultAddress := "127.0.0.1:9001"
	network, address := parseAddress(defaultAddress)
	t.Logf("Address '%v' was parsed to network '%v' and address '%v'", defaultAddress, network, address)

	tests := []struct {
		inputFastcgiConfig    string
		shouldErr             bool
		expectedFastcgiConfig []Rule
	}{

		{`fastcgi /blog 127.0.0.1:9000 php`,
			false, []Rule{{
				Path:       "/blog",
				Address:    "127.0.0.1:9000",
				Ext:        ".php",
				SplitPath:  ".php",
				dialer:     &loadBalancingDialer{dialers: []dialer{basicDialer{network: "tcp", address: "127.0.0.1:9000"}}},
				IndexFiles: []string{"index.php"},
			}}},
		{`fastcgi /blog 127.0.0.1:9000 php {
			upstream 127.0.0.1:9001
		}`,
			false, []Rule{{
				Path:       "/blog",
				Address:    "127.0.0.1:9000,127.0.0.1:9001",
				Ext:        ".php",
				SplitPath:  ".php",
				dialer:     &loadBalancingDialer{dialers: []dialer{basicDialer{network: "tcp", address: "127.0.0.1:9000"}, basicDialer{network: "tcp", address: "127.0.0.1:9001"}}},
				IndexFiles: []string{"index.php"},
			}}},
		{`fastcgi /blog 127.0.0.1:9000 {
			upstream 127.0.0.1:9001 
		}`,
			false, []Rule{{
				Path:       "/blog",
				Address:    "127.0.0.1:9000,127.0.0.1:9001",
				Ext:        "",
				SplitPath:  "",
				dialer:     &loadBalancingDialer{dialers: []dialer{basicDialer{network: "tcp", address: "127.0.0.1:9000"}, basicDialer{network: "tcp", address: "127.0.0.1:9001"}}},
				IndexFiles: []string{},
			}}},
		{`fastcgi / ` + defaultAddress + ` {
	              split .html
	              }`,
			false, []Rule{{
				Path:       "/",
				Address:    defaultAddress,
				Ext:        "",
				SplitPath:  ".html",
				dialer:     &loadBalancingDialer{dialers: []dialer{basicDialer{network: network, address: address}}},
				IndexFiles: []string{},
			}}},
		{`fastcgi / ` + defaultAddress + ` {
	              split .html
	              except /admin /user
	              }`,
			false, []Rule{{
				Path:            "/",
				Address:         "127.0.0.1:9001",
				Ext:             "",
				SplitPath:       ".html",
				dialer:          &loadBalancingDialer{dialers: []dialer{basicDialer{network: network, address: address}}},
				IndexFiles:      []string{},
				IgnoredSubPaths: []string{"/admin", "/user"},
			}}},
		{`fastcgi / ` + defaultAddress + ` {
	              pool 0
	              }`,
			false, []Rule{{
				Path:       "/",
				Address:    defaultAddress,
				Ext:        "",
				SplitPath:  "",
				dialer:     &loadBalancingDialer{dialers: []dialer{&persistentDialer{size: 0, network: network, address: address}}},
				IndexFiles: []string{},
			}}},
		{`fastcgi / 127.0.0.1:8080  {
			upstream 127.0.0.1:9000
	              pool 5
	              }`,
			false, []Rule{{
				Path:       "/",
				Address:    "127.0.0.1:8080,127.0.0.1:9000",
				Ext:        "",
				SplitPath:  "",
				dialer:     &loadBalancingDialer{dialers: []dialer{&persistentDialer{size: 5, network: "tcp", address: "127.0.0.1:8080"}, &persistentDialer{size: 5, network: "tcp", address: "127.0.0.1:9000"}}},
				IndexFiles: []string{},
			}}},
		{`fastcgi / ` + defaultAddress + ` {
	              split .php
	              }`,
			false, []Rule{{
				Path:       "/",
				Address:    defaultAddress,
				Ext:        "",
				SplitPath:  ".php",
				dialer:     &loadBalancingDialer{dialers: []dialer{basicDialer{network: network, address: address}}},
				IndexFiles: []string{},
			}}},
<<<<<<< HEAD
		{`fastcgi / ` + defaultAddress + ` {
	              connect_timeout 5s
	              }`,
			false, []Rule{{
				Path:       "/",
				Address:    defaultAddress,
				Ext:        "",
				SplitPath:  "",
				dialer:     basicDialer{network: network, address: address, timeout: 5 * time.Second},
				IndexFiles: []string{},
			}}},
		{`fastcgi / ` + defaultAddress + ` {
	              read_timeout 5s
	              }`,
			false, []Rule{{
				Path:        "/",
				Address:     defaultAddress,
				Ext:         "",
				SplitPath:   "",
				dialer:      basicDialer{network: network, address: address},
				IndexFiles:  []string{},
				ReadTimeout: 5 * time.Second,
			}}},
=======
		{`fastcgi / {

		              }`,
			true, []Rule{},
		},
>>>>>>> b783caaa
	}
	for i, test := range tests {
		actualFastcgiConfigs, err := fastcgiParse(caddy.NewTestController("http", test.inputFastcgiConfig))

		if err == nil && test.shouldErr {
			t.Errorf("Test %d didn't error, but it should have", i)
		} else if err != nil && !test.shouldErr {
			t.Errorf("Test %d errored, but it shouldn't have; got '%v'", i, err)
		}
		if len(actualFastcgiConfigs) != len(test.expectedFastcgiConfig) {
			t.Fatalf("Test %d expected %d no of FastCGI configs, but got %d ",
				i, len(test.expectedFastcgiConfig), len(actualFastcgiConfigs))
		}
		for j, actualFastcgiConfig := range actualFastcgiConfigs {

			if actualFastcgiConfig.Path != test.expectedFastcgiConfig[j].Path {
				t.Errorf("Test %d expected %dth FastCGI Path to be  %s  , but got %s",
					i, j, test.expectedFastcgiConfig[j].Path, actualFastcgiConfig.Path)
			}

			if actualFastcgiConfig.Address != test.expectedFastcgiConfig[j].Address {
				t.Errorf("Test %d expected %dth FastCGI Address to be  %s  , but got %s",
					i, j, test.expectedFastcgiConfig[j].Address, actualFastcgiConfig.Address)
			}

			if actualFastcgiConfig.Ext != test.expectedFastcgiConfig[j].Ext {
				t.Errorf("Test %d expected %dth FastCGI Ext to be  %s  , but got %s",
					i, j, test.expectedFastcgiConfig[j].Ext, actualFastcgiConfig.Ext)
			}

			if actualFastcgiConfig.SplitPath != test.expectedFastcgiConfig[j].SplitPath {
				t.Errorf("Test %d expected %dth FastCGI SplitPath to be  %s  , but got %s",
					i, j, test.expectedFastcgiConfig[j].SplitPath, actualFastcgiConfig.SplitPath)
			}

			if reflect.TypeOf(actualFastcgiConfig.dialer) != reflect.TypeOf(test.expectedFastcgiConfig[j].dialer) {
				t.Errorf("Test %d expected %dth FastCGI dialer to be of type %T, but got %T",
					i, j, test.expectedFastcgiConfig[j].dialer, actualFastcgiConfig.dialer)
			} else {
				if !areDialersEqual(actualFastcgiConfig.dialer, test.expectedFastcgiConfig[j].dialer, t) {
					t.Errorf("Test %d expected %dth FastCGI dialer to be %v, but got %v",
						i, j, test.expectedFastcgiConfig[j].dialer, actualFastcgiConfig.dialer)
				}
			}

			if fmt.Sprint(actualFastcgiConfig.IndexFiles) != fmt.Sprint(test.expectedFastcgiConfig[j].IndexFiles) {
				t.Errorf("Test %d expected %dth FastCGI IndexFiles to be  %s  , but got %s",
					i, j, test.expectedFastcgiConfig[j].IndexFiles, actualFastcgiConfig.IndexFiles)
			}

			if fmt.Sprint(actualFastcgiConfig.IgnoredSubPaths) != fmt.Sprint(test.expectedFastcgiConfig[j].IgnoredSubPaths) {
				t.Errorf("Test %d expected %dth FastCGI IgnoredSubPaths to be  %s  , but got %s",
					i, j, test.expectedFastcgiConfig[j].IgnoredSubPaths, actualFastcgiConfig.IgnoredSubPaths)
			}
		}
	}
}

func areDialersEqual(current, expected dialer, t *testing.T) bool {

	switch actual := current.(type) {
	case *loadBalancingDialer:
		if expected, ok := expected.(*loadBalancingDialer); ok {
			for i := 0; i < len(actual.dialers); i++ {
				if !areDialersEqual(actual.dialers[i], expected.dialers[i], t) {
					return false
				}
			}

			return true
		}
	case basicDialer:
		return current == expected
	case *persistentDialer:
		if expected, ok := expected.(*persistentDialer); ok {
			return actual.Equals(expected)
		}

	default:
		t.Errorf("Unknown dialer type %T", current)
	}

	return false
}<|MERGE_RESOLUTION|>--- conflicted
+++ resolved
@@ -160,7 +160,6 @@
 				dialer:     &loadBalancingDialer{dialers: []dialer{basicDialer{network: network, address: address}}},
 				IndexFiles: []string{},
 			}}},
-<<<<<<< HEAD
 		{`fastcgi / ` + defaultAddress + ` {
 	              connect_timeout 5s
 	              }`,
@@ -169,7 +168,7 @@
 				Address:    defaultAddress,
 				Ext:        "",
 				SplitPath:  "",
-				dialer:     basicDialer{network: network, address: address, timeout: 5 * time.Second},
+				dialer:     &loadBalancingDialer{dialers: []dialer{basicDialer{network: network, address: address, timeout: 5 * time.Second}}},
 				IndexFiles: []string{},
 			}}},
 		{`fastcgi / ` + defaultAddress + ` {
@@ -180,17 +179,15 @@
 				Address:     defaultAddress,
 				Ext:         "",
 				SplitPath:   "",
-				dialer:      basicDialer{network: network, address: address},
+				dialer:      &loadBalancingDialer{dialers: []dialer{basicDialer{network: network, address: address}}},
 				IndexFiles:  []string{},
 				ReadTimeout: 5 * time.Second,
 			}}},
-=======
 		{`fastcgi / {
 
 		              }`,
 			true, []Rule{},
 		},
->>>>>>> b783caaa
 	}
 	for i, test := range tests {
 		actualFastcgiConfigs, err := fastcgiParse(caddy.NewTestController("http", test.inputFastcgiConfig))
