--- conflicted
+++ resolved
@@ -32,7 +32,10 @@
 		t.Errorf("Expected / as the default PathScope")
 	}
 
-	expectedLogger := &httpserver.Logger{Output: DefaultLogFilename}
+	expectedLogger := &httpserver.Logger{
+		Output: DefaultLogFilename,
+		Roller: httpserver.DefaultLogRoller(),
+	}
 
 	if !reflect.DeepEqual(myHandler.Rules[0].Entries[0].Log, expectedLogger) {
 		t.Errorf("Expected %v as the default Log, got: %v", expectedLogger, myHandler.Rules[0].Entries[0].Log)
@@ -40,14 +43,6 @@
 	if myHandler.Rules[0].Entries[0].Format != DefaultLogFormat {
 		t.Errorf("Expected %s as the default Log Format", DefaultLogFormat)
 	}
-<<<<<<< HEAD
-	if *myHandler.Rules[0].Entries[0].Roller != *httpserver.DefaultLogRoller() {
-		t.Errorf("Expected Roller to be DefaultLogRoller, got: %v",
-			*myHandler.Rules[0].Entries[0].Roller)
-	}
-=======
-
->>>>>>> f32eed19
 	if !httpserver.SameNext(myHandler.Next, httpserver.EmptyNext) {
 		t.Error("'Next' field of handler was not set properly")
 	}
@@ -62,156 +57,134 @@
 		{`log`, false, []Rule{{
 			PathScope: "/",
 			Entries: []*Entry{{
-<<<<<<< HEAD
-				OutputFile: DefaultLogFilename,
-				Format:     DefaultLogFormat,
-				Roller:     httpserver.DefaultLogRoller(),
-=======
-				Log:    &httpserver.Logger{Output: DefaultLogFilename},
-				Format: DefaultLogFormat,
->>>>>>> f32eed19
+				Log: &httpserver.Logger{
+					Output: DefaultLogFilename,
+					Roller: httpserver.DefaultLogRoller(),
+				},
+				Format: DefaultLogFormat,
 			}},
 		}}},
 		{`log log.txt`, false, []Rule{{
 			PathScope: "/",
 			Entries: []*Entry{{
-<<<<<<< HEAD
-				OutputFile: "log.txt",
-				Format:     DefaultLogFormat,
-				Roller:     httpserver.DefaultLogRoller(),
-=======
-				Log:    &httpserver.Logger{Output: "log.txt"},
+				Log: &httpserver.Logger{
+					Output: "log.txt",
+					Roller: httpserver.DefaultLogRoller(),
+				},
 				Format: DefaultLogFormat,
 			}},
 		}}},
 		{`log syslog://127.0.0.1:5000`, false, []Rule{{
 			PathScope: "/",
 			Entries: []*Entry{{
-				Log:    &httpserver.Logger{Output: "syslog://127.0.0.1:5000"},
+				Log: &httpserver.Logger{
+					Output: "syslog://127.0.0.1:5000",
+					Roller: httpserver.DefaultLogRoller(),
+				},
 				Format: DefaultLogFormat,
 			}},
 		}}},
 		{`log syslog+tcp://127.0.0.1:5000`, false, []Rule{{
 			PathScope: "/",
 			Entries: []*Entry{{
-				Log:    &httpserver.Logger{Output: "syslog+tcp://127.0.0.1:5000"},
-				Format: DefaultLogFormat,
->>>>>>> f32eed19
+				Log: &httpserver.Logger{
+					Output: "syslog+tcp://127.0.0.1:5000",
+					Roller: httpserver.DefaultLogRoller(),
+				},
+				Format: DefaultLogFormat,
 			}},
 		}}},
 		{`log /api log.txt`, false, []Rule{{
 			PathScope: "/api",
 			Entries: []*Entry{{
-<<<<<<< HEAD
-				OutputFile: "log.txt",
-				Format:     DefaultLogFormat,
-				Roller:     httpserver.DefaultLogRoller(),
-=======
-				Log:    &httpserver.Logger{Output: "log.txt"},
-				Format: DefaultLogFormat,
->>>>>>> f32eed19
+				Log: &httpserver.Logger{
+					Output: "log.txt",
+					Roller: httpserver.DefaultLogRoller(),
+				},
+				Format: DefaultLogFormat,
 			}},
 		}}},
 		{`log /serve stdout`, false, []Rule{{
 			PathScope: "/serve",
 			Entries: []*Entry{{
-<<<<<<< HEAD
-				OutputFile: "stdout",
-				Format:     DefaultLogFormat,
-				Roller:     httpserver.DefaultLogRoller(),
-=======
-				Log:    &httpserver.Logger{Output: "stdout"},
-				Format: DefaultLogFormat,
->>>>>>> f32eed19
+				Log: &httpserver.Logger{
+					Output: "stdout",
+					Roller: httpserver.DefaultLogRoller(),
+				},
+				Format: DefaultLogFormat,
 			}},
 		}}},
 		{`log /myapi log.txt {common}`, false, []Rule{{
 			PathScope: "/myapi",
 			Entries: []*Entry{{
-<<<<<<< HEAD
-				OutputFile: "log.txt",
-				Format:     CommonLogFormat,
-				Roller:     httpserver.DefaultLogRoller(),
-=======
-				Log:    &httpserver.Logger{Output: "log.txt"},
+				Log: &httpserver.Logger{
+					Output: "log.txt",
+					Roller: httpserver.DefaultLogRoller(),
+				},
 				Format: CommonLogFormat,
->>>>>>> f32eed19
 			}},
 		}}},
 		{`log /test accesslog.txt {combined}`, false, []Rule{{
 			PathScope: "/test",
 			Entries: []*Entry{{
-<<<<<<< HEAD
-				OutputFile: "accesslog.txt",
-				Format:     CombinedLogFormat,
-				Roller:     httpserver.DefaultLogRoller(),
-=======
-				Log:    &httpserver.Logger{Output: "accesslog.txt"},
+				Log: &httpserver.Logger{
+					Output: "accesslog.txt",
+					Roller: httpserver.DefaultLogRoller(),
+				},
 				Format: CombinedLogFormat,
->>>>>>> f32eed19
 			}},
 		}}},
 		{`log /api1 log.txt
 		  log /api2 accesslog.txt {combined}`, false, []Rule{{
 			PathScope: "/api1",
 			Entries: []*Entry{{
-<<<<<<< HEAD
-				OutputFile: "log.txt",
-				Format:     DefaultLogFormat,
-				Roller:     httpserver.DefaultLogRoller(),
-=======
-				Log:    &httpserver.Logger{Output: "log.txt"},
-				Format: DefaultLogFormat,
->>>>>>> f32eed19
+				Log: &httpserver.Logger{
+					Output: "log.txt",
+					Roller: httpserver.DefaultLogRoller(),
+				},
+				Format: DefaultLogFormat,
 			}},
 		}, {
 			PathScope: "/api2",
 			Entries: []*Entry{{
-<<<<<<< HEAD
-				OutputFile: "accesslog.txt",
-				Format:     CombinedLogFormat,
-				Roller:     httpserver.DefaultLogRoller(),
-=======
-				Log:    &httpserver.Logger{Output: "accesslog.txt"},
+				Log: &httpserver.Logger{
+					Output: "accesslog.txt",
+					Roller: httpserver.DefaultLogRoller(),
+				},
 				Format: CombinedLogFormat,
->>>>>>> f32eed19
 			}},
 		}}},
 		{`log /api3 stdout {host}
 		  log /api4 log.txt {when}`, false, []Rule{{
 			PathScope: "/api3",
 			Entries: []*Entry{{
-<<<<<<< HEAD
-				OutputFile: "stdout",
-				Format:     "{host}",
-				Roller:     httpserver.DefaultLogRoller(),
-=======
-				Log:    &httpserver.Logger{Output: "stdout"},
+				Log: &httpserver.Logger{
+					Output: "stdout",
+					Roller: httpserver.DefaultLogRoller(),
+				},
 				Format: "{host}",
->>>>>>> f32eed19
 			}},
 		}, {
 			PathScope: "/api4",
 			Entries: []*Entry{{
-<<<<<<< HEAD
-				OutputFile: "log.txt",
-				Format:     "{when}",
-				Roller:     httpserver.DefaultLogRoller(),
-=======
-				Log:    &httpserver.Logger{Output: "log.txt"},
+				Log: &httpserver.Logger{
+					Output: "log.txt",
+					Roller: httpserver.DefaultLogRoller(),
+				},
 				Format: "{when}",
->>>>>>> f32eed19
 			}},
 		}}},
 		{`log access.log { rotate_size 2 rotate_age 10 rotate_keep 3 }`, false, []Rule{{
 			PathScope: "/",
 			Entries: []*Entry{{
-				Log: &httpserver.Logger{Output: "access.log", Roller: &httpserver.LogRoller{
-					MaxSize:    2,
-					MaxAge:     10,
-					MaxBackups: 3,
-					LocalTime:  true,
-				}},
+				Log: &httpserver.Logger{
+					Output: "access.log",
+					Roller: &httpserver.LogRoller{
+						MaxSize:    2,
+						MaxAge:     10,
+						MaxBackups: 3,
+						LocalTime:  true,
+					}},
 				Format: DefaultLogFormat,
 			}},
 		}}},
@@ -219,21 +192,17 @@
 		  log / log.txt {when}`, false, []Rule{{
 			PathScope: "/",
 			Entries: []*Entry{{
-<<<<<<< HEAD
-				OutputFile: "stdout",
-				Format:     "{host}",
-				Roller:     httpserver.DefaultLogRoller(),
-			}, {
-				OutputFile: "log.txt",
-				Format:     "{when}",
-				Roller:     httpserver.DefaultLogRoller(),
-=======
-				Log:    &httpserver.Logger{Output: "stdout"},
+				Log: &httpserver.Logger{
+					Output: "stdout",
+					Roller: httpserver.DefaultLogRoller(),
+				},
 				Format: "{host}",
 			}, {
-				Log:    &httpserver.Logger{Output: "log.txt"},
+				Log: &httpserver.Logger{
+					Output: "log.txt",
+					Roller: httpserver.DefaultLogRoller(),
+				},
 				Format: "{when}",
->>>>>>> f32eed19
 			}},
 		}}},
 	}
