// Package log implements request (access) logging middleware.
package log

import (
	"fmt"
<<<<<<< HEAD
=======
	"log"
	"net/http"
	"os"
	"sync"

>>>>>>> dc6c986b
	"github.com/mholt/caddy"
	"github.com/mholt/caddy/caddyhttp/httpserver"
	"net/http"
)

func init() {
	caddy.RegisterPlugin("log", caddy.Plugin{
		ServerType: "http",
		Action:     setup,
	})
}

// Logger is a basic request logging middleware.
type Logger struct {
	Next      httpserver.Handler
	Rules     []*Rule
	ErrorFunc func(http.ResponseWriter, *http.Request, int) // failover error handler
}

func (l Logger) ServeHTTP(w http.ResponseWriter, r *http.Request) (int, error) {
	for _, rule := range l.Rules {
		if httpserver.Path(r.URL.Path).Matches(rule.PathScope) {
			// Record the response
			responseRecorder := httpserver.NewResponseRecorder(w)

			// Attach the Replacer we'll use so that other middlewares can
			// set their own placeholders if they want to.
			rep := httpserver.NewReplacer(r, responseRecorder, CommonLogEmptyValue)
			responseRecorder.Replacer = rep

			// Bon voyage, request!
			status, err := l.Next.ServeHTTP(responseRecorder, r)

			if status >= 400 {
				// There was an error up the chain, but no response has been written yet.
				// The error must be handled here so the log entry will record the response size.
				if l.ErrorFunc != nil {
					l.ErrorFunc(responseRecorder, r, status)
				} else {
					// Default failover error handler
					responseRecorder.WriteHeader(status)
					fmt.Fprintf(responseRecorder, "%d %s", status, http.StatusText(status))
				}
				status = 0
			}

			// Write log entries
			for _, e := range rule.Entries {
				e.fileMu.RLock()
				e.Log.Println(rep.Replace(e.Format))
				e.fileMu.RUnlock()
			}

			return status, err
		}
	}
	return l.Next.ServeHTTP(w, r)
}

// Entry represents a log entry under a path scope
type Entry struct {
<<<<<<< HEAD
	Format string
	Log    *httpserver.Logger
=======
	OutputFile string
	Format     string
	Log        *log.Logger
	Roller     *httpserver.LogRoller
	file       *os.File      // if logging to a file that needs to be closed
	fileMu     *sync.RWMutex // files can't be safely read/written in one goroutine and closed in another (issue #1371)
>>>>>>> dc6c986b
}

// Rule configures the logging middleware.
type Rule struct {
	PathScope string
	Entries   []*Entry
}

const (
	// DefaultLogFilename is the default log filename.
	DefaultLogFilename = "access.log"
	// CommonLogFormat is the common log format.
	CommonLogFormat = `{remote} ` + CommonLogEmptyValue + ` [{when}] "{method} {uri} {proto}" {status} {size}`
	// CommonLogEmptyValue is the common empty log value.
	CommonLogEmptyValue = "-"
	// CombinedLogFormat is the combined log format.
	CombinedLogFormat = CommonLogFormat + ` "{>Referer}" "{>User-Agent}"`
	// DefaultLogFormat is the default log format.
	DefaultLogFormat = CommonLogFormat
)<|MERGE_RESOLUTION|>--- conflicted
+++ resolved
@@ -3,17 +3,10 @@
 
 import (
 	"fmt"
-<<<<<<< HEAD
-=======
-	"log"
 	"net/http"
-	"os"
-	"sync"
 
->>>>>>> dc6c986b
 	"github.com/mholt/caddy"
 	"github.com/mholt/caddy/caddyhttp/httpserver"
-	"net/http"
 )
 
 func init() {
@@ -59,9 +52,7 @@
 
 			// Write log entries
 			for _, e := range rule.Entries {
-				e.fileMu.RLock()
 				e.Log.Println(rep.Replace(e.Format))
-				e.fileMu.RUnlock()
 			}
 
 			return status, err
@@ -72,17 +63,8 @@
 
 // Entry represents a log entry under a path scope
 type Entry struct {
-<<<<<<< HEAD
 	Format string
 	Log    *httpserver.Logger
-=======
-	OutputFile string
-	Format     string
-	Log        *log.Logger
-	Roller     *httpserver.LogRoller
-	file       *os.File      // if logging to a file that needs to be closed
-	fileMu     *sync.RWMutex // files can't be safely read/written in one goroutine and closed in another (issue #1371)
->>>>>>> dc6c986b
 }
 
 // Rule configures the logging middleware.
