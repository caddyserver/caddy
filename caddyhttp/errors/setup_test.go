--- conflicted
+++ resolved
@@ -3,7 +3,6 @@
 import (
 	"path/filepath"
 	"reflect"
-	"sync"
 	"testing"
 
 	"github.com/mholt/caddy"
@@ -59,52 +58,31 @@
 	}{
 		{`errors`, false, ErrorHandler{
 			ErrorPages: map[int]string{},
-<<<<<<< HEAD
 			Log:        &httpserver.Logger{},
 		}},
 		{`errors errors.txt`, false, ErrorHandler{
 			ErrorPages: map[int]string{},
 			Log:        &httpserver.Logger{Output: "errors.txt"},
-=======
-			fileMu:     new(sync.RWMutex),
-		}},
-		{`errors errors.txt`, false, ErrorHandler{
-			ErrorPages: map[int]string{},
-			LogFile:    "errors.txt",
-			fileMu:     new(sync.RWMutex),
->>>>>>> dc6c986b
 		}},
 		{`errors visible`, false, ErrorHandler{
 			ErrorPages: map[int]string{},
 			Debug:      true,
-<<<<<<< HEAD
 			Log:        &httpserver.Logger{},
-=======
-			fileMu:     new(sync.RWMutex),
->>>>>>> dc6c986b
 		}},
 		{`errors { log visible }`, false, ErrorHandler{
 			ErrorPages: map[int]string{},
 			Debug:      true,
-<<<<<<< HEAD
 			Log:        &httpserver.Logger{},
-=======
-			fileMu:     new(sync.RWMutex),
->>>>>>> dc6c986b
 		}},
 		{`errors { log errors.txt
-        404 404.html
-        500 500.html
-}`, false, ErrorHandler{
+			404 404.html
+			500 500.html
+		}`, false, ErrorHandler{
 			ErrorPages: map[int]string{
 				404: "404.html",
 				500: "500.html",
 			},
-<<<<<<< HEAD
 			Log: &httpserver.Logger{Output: "errors.txt"},
-=======
-			fileMu: new(sync.RWMutex),
->>>>>>> dc6c986b
 		}},
 		{`errors { log errors.txt { size 2 age 10 keep 3 } }`, false, ErrorHandler{
 			ErrorPages: map[int]string{},
@@ -113,23 +91,16 @@
 				MaxAge:     10,
 				MaxBackups: 3,
 				LocalTime:  true,
-<<<<<<< HEAD
 			}}},
 		},
-=======
-			},
-			ErrorPages: map[int]string{},
-			fileMu:     new(sync.RWMutex),
-		}},
->>>>>>> dc6c986b
 		{`errors { log errors.txt {
-            size 3
-            age 11
-            keep 5
-        }
-        404 404.html
-        503 503.html
-}`, false, ErrorHandler{
+		    size 3
+		    age 11
+		    keep 5
+		}
+		404 404.html
+		503 503.html
+		}`, false, ErrorHandler{
 			ErrorPages: map[int]string{
 				404: "404.html",
 				503: "503.html",
@@ -140,24 +111,18 @@
 				MaxBackups: 5,
 				LocalTime:  true,
 			},
-<<<<<<< HEAD
-			},
-=======
-			fileMu: new(sync.RWMutex),
->>>>>>> dc6c986b
-		}},
+			}}},
 		{`errors { log errors.txt
-        * generic_error.html
-        404 404.html
-        503 503.html
-}`, false, ErrorHandler{
+			* generic_error.html
+			404 404.html
+			503 503.html
+		}`, false, ErrorHandler{
 			Log:              &httpserver.Logger{Output: "errors.txt"},
 			GenericErrorPage: "generic_error.html",
 			ErrorPages: map[int]string{
 				404: "404.html",
 				503: "503.html",
 			},
-			fileMu: new(sync.RWMutex),
 		}},
 		// test absolute file path
 		{`errors {
@@ -167,22 +132,20 @@
 				ErrorPages: map[int]string{
 					404: testAbs,
 				},
-<<<<<<< HEAD
 				Log: &httpserver.Logger{},
-=======
-				fileMu: new(sync.RWMutex),
->>>>>>> dc6c986b
 			}},
 		// Next two test cases is the detection of duplicate status codes
 		{`errors {
-        503 503.html
-        503 503.html
-}`, true, ErrorHandler{ErrorPages: map[int]string{}, fileMu: new(sync.RWMutex)}},
+			503 503.html
+			503 503.html
+		}`, true, ErrorHandler{ErrorPages: map[int]string{}, Log: &httpserver.Logger{}}},
+
 		{`errors {
-        * generic_error.html
-        * generic_error.html
-}`, true, ErrorHandler{ErrorPages: map[int]string{}, fileMu: new(sync.RWMutex)}},
+			* generic_error.html
+			* generic_error.html
+		}`, true, ErrorHandler{ErrorPages: map[int]string{}, Log: &httpserver.Logger{}}},
 	}
+
 	for i, test := range tests {
 		actualErrorsRule, err := errorsParse(caddy.NewTestController("http", test.inputErrorsRules))
 
