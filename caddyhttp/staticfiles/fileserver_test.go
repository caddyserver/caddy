package staticfiles

import (
	"context"
	"errors"
	"net/http"
	"net/http/httptest"
	"net/url"
	"os"
	"path/filepath"
	"strings"
	"testing"
	"time"

	"github.com/mholt/caddy"
)

var (
	ErrCustom = errors.New("Custom Error")

	testDir     = filepath.Join(os.TempDir(), "caddy_testdir")
	testWebRoot = filepath.Join(testDir, "webroot")
)

var (
	webrootFile1Html            = filepath.Join("webroot", "file1.html")
	webrootDirFile2Html         = filepath.Join("webroot", "dir", "file2.html")
	webrootDirHiddenHtml        = filepath.Join("webroot", "dir", "hidden.html")
	webrootDirwithindexIndeHtml = filepath.Join("webroot", "dirwithindex", "index.html")
	webrootSubGzippedHtml       = filepath.Join("webroot", "sub", "gzipped.html")
	webrootSubGzippedHtmlGz     = filepath.Join("webroot", "sub", "gzipped.html.gz")
	webrootSubGzippedHtmlBr     = filepath.Join("webroot", "sub", "gzipped.html.br")
	webrootSubBrotliHtml        = filepath.Join("webroot", "sub", "brotli.html")
	webrootSubBrotliHtmlGz      = filepath.Join("webroot", "sub", "brotli.html.gz")
	webrootSubBrotliHtmlBr      = filepath.Join("webroot", "sub", "brotli.html.br")
)

// testFiles is a map with relative paths to test files as keys and file content as values.
// The map represents the following structure:
// - $TEMP/caddy_testdir/
// '-- unreachable.html
// '-- webroot/
// '---- file1.html
// '---- dirwithindex/
// '------ index.html
// '---- dir/
// '------ file2.html
// '------ hidden.html
var testFiles = map[string]string{
<<<<<<< HEAD
	"unreachable.html":                                            "<h1>must not leak</h1>",
	filepath.Join("webroot", "file1.html"):                        "<h1>file1.html</h1>",
	filepath.Join("webroot", "sub", "gzipped.html"):               "<h1>gzipped.html</h1>",
	filepath.Join("webroot", "sub", "gzipped.html.gz"):            "gzipped.html.gz",
	filepath.Join("webroot", "sub", "gzipped.html.gz"):            "gzipped.html.gz",
	filepath.Join("webroot", "sub", "brotli.html"):                "brotli.html",
	filepath.Join("webroot", "sub", "brotli.html.gz"):             "brotli.html.gz",
	filepath.Join("webroot", "sub", "brotli.html.br"):             "brotli.html.br",
	filepath.Join("webroot", "bar", "dirwithindex", "index.html"): "<h1>bar/dirwithindex/index.html</h1>",
	filepath.Join("webroot", "dirwithindex", "index.html"):        "<h1>dirwithindex/index.html</h1>",
	filepath.Join("webroot", "dir", "file2.html"):                 "<h1>dir/file2.html</h1>",
	filepath.Join("webroot", "dir", "hidden.html"):                "<h1>dir/hidden.html</h1>",
=======
	"unreachable.html":          "<h1>must not leak</h1>",
	webrootFile1Html:            "<h1>file1.html</h1>",
	webrootDirFile2Html:         "<h1>dir/file2.html</h1>",
	webrootDirwithindexIndeHtml: "<h1>dirwithindex/index.html</h1>",
	webrootDirHiddenHtml:        "<h1>dir/hidden.html</h1>",
	webrootSubGzippedHtml:       "<h1>gzipped.html</h1>",
	webrootSubGzippedHtmlGz:     "1.gzipped.html.gz",
	webrootSubGzippedHtmlBr:     "2.gzipped.html.br",
	webrootSubBrotliHtml:        "3.brotli.html",
	webrootSubBrotliHtmlGz:      "4.brotli.html.gz",
	webrootSubBrotliHtmlBr:      "5.brotli.html.br",
>>>>>>> a2c410b8
}

// TestServeHTTP covers positive scenarios when serving files.
func TestServeHTTP(t *testing.T) {

	beforeServeHTTPTest(t)
	defer afterServeHTTPTest(t)

	fileserver := FileServer{
		Root: http.Dir(testWebRoot),
		Hide: []string{"dir/hidden.html"},
	}

	movedPermanently := "Moved Permanently"

	tests := []struct {
<<<<<<< HEAD
		url         string
		cleanedPath string
=======
		url            string
		acceptEncoding string
>>>>>>> a2c410b8

		expectedLocation    string
		expectedStatus      int
		expectedBodyContent string
		expectedEtag        string
		expectedVary        string
		expectedEncoding    string
	}{
		// Test 0 - access without any path
		{
			url:            "https://foo",
			expectedStatus: http.StatusNotFound,
		},
		// Test 1 - access root (without index.html)
		{
			url:            "https://foo/",
			expectedStatus: http.StatusNotFound,
		},
		// Test 2 - access existing file
		{
			url:                 "https://foo/file1.html",
			expectedStatus:      http.StatusOK,
			expectedBodyContent: testFiles[webrootFile1Html],
			expectedEtag:        `"2n9cj"`,
		},
		// Test 3 - access folder with index file with trailing slash
		{
			url:                 "https://foo/dirwithindex/",
			expectedStatus:      http.StatusOK,
			expectedBodyContent: testFiles[webrootDirwithindexIndeHtml],
			expectedEtag:        `"2n9cw"`,
		},
		// Test 4 - access folder with index file without trailing slash
		{
			url:                 "https://foo/dirwithindex",
			expectedStatus:      http.StatusMovedPermanently,
			expectedLocation:    "https://foo/dirwithindex/",
			expectedBodyContent: movedPermanently,
		},
		// Test 5 - access folder without index file
		{
			url:            "https://foo/dir/",
			expectedStatus: http.StatusNotFound,
		},
		// Test 6 - access folder without trailing slash
		{
			url:                 "https://foo/dir",
			expectedStatus:      http.StatusMovedPermanently,
			expectedLocation:    "https://foo/dir/",
			expectedBodyContent: movedPermanently,
		},
		// Test 7 - access file with trailing slash
		{
			url:                 "https://foo/file1.html/",
			expectedStatus:      http.StatusMovedPermanently,
			expectedLocation:    "https://foo/file1.html",
			expectedBodyContent: movedPermanently,
		},
		// Test 8 - access not existing path
		{
			url:            "https://foo/not_existing",
			expectedStatus: http.StatusNotFound,
		},
		// Test 9 - access a file, marked as hidden
		{
			url:            "https://foo/dir/hidden.html",
			expectedStatus: http.StatusNotFound,
		},
		// Test 10 - access a index file directly
		{
			url:                 "https://foo/dirwithindex/index.html",
			expectedStatus:      http.StatusOK,
			expectedBodyContent: testFiles[webrootDirwithindexIndeHtml],
			expectedEtag:        `"2n9cw"`,
		},
		// Test 11 - send a request with query params
		{
			url:                 "https://foo/dir?param1=val",
			expectedStatus:      http.StatusMovedPermanently,
			expectedLocation:    "https://foo/dir/?param1=val",
			expectedBodyContent: movedPermanently,
		},
		// Test 12 - attempt to bypass hidden file
		{
			url:            "https://foo/dir/hidden.html%20",
			expectedStatus: http.StatusNotFound,
		},
		// Test 13 - attempt to bypass hidden file
		{
			url:            "https://foo/dir/hidden.html.",
			expectedStatus: http.StatusNotFound,
		},
		// Test 14 - attempt to bypass hidden file
		{
			url:            "https://foo/dir/hidden.html.%20",
			expectedStatus: http.StatusNotFound,
		},
		// Test 15 - attempt to bypass hidden file
		{
			url:            "https://foo/dir/hidden.html%20.",
			acceptEncoding: "br, gzip",
			expectedStatus: http.StatusNotFound,
		},
		// Test 16 - serve another file with same name as hidden file.
		{
			url:            "https://foo/hidden.html",
			expectedStatus: http.StatusNotFound,
		},
		// Test 17 - try to get below the root directory.
		{
			url:            "https://foo/%2f..%2funreachable.html",
			expectedStatus: http.StatusNotFound,
		},
		// Test 18 - try to get pre-gzipped file.
		{
			url:                 "https://foo/sub/gzipped.html",
			acceptEncoding:      "gzip",
			expectedStatus:      http.StatusOK,
			expectedBodyContent: testFiles[webrootSubGzippedHtmlGz],
			expectedEtag:        `"2n9ch"`,
			expectedVary:        "Accept-Encoding",
			expectedEncoding:    "gzip",
		},
		// Test 19 - try to get pre-brotli encoded file.
		{
			url:                 "https://foo/sub/brotli.html",
			acceptEncoding:      "br,gzip",
			expectedStatus:      http.StatusOK,
			expectedBodyContent: testFiles[webrootSubBrotliHtmlBr],
			expectedEtag:        `"2n9cg"`,
			expectedVary:        "Accept-Encoding",
			expectedEncoding:    "br",
		},
		// Test 20 - not allowed to get pre-brotli encoded file.
		{
			url:                 "https://foo/sub/brotli.html",
			acceptEncoding:      "nicebrew", // contains "br" substring but not "br"
			expectedStatus:      http.StatusOK,
			expectedBodyContent: testFiles[webrootSubBrotliHtml],
			expectedEtag:        `"2n9cd"`,
			expectedVary:        "",
			expectedEncoding:    "",
		},
		// Test 20 - treat existing file as a directory.
		{
			url:            "https://foo/file1.html/other",
			expectedStatus: http.StatusNotFound,
		},
		// Test 20 - access folder with index file without trailing slash, with
		// cleaned path
		{
			url:                 "https://foo/bar/dirwithindex",
			cleanedPath:         "/dirwithindex",
			expectedStatus:      http.StatusMovedPermanently,
			expectedLocation:    "https://foo/bar/dirwithindex/",
			expectedBodyContent: movedPermanently,
		},
		// Test 21 - access folder with index file without trailing slash, with
		// cleaned path and query params
		{
			url:                 "https://foo/bar/dirwithindex?param1=val",
			cleanedPath:         "/dirwithindex",
			expectedStatus:      http.StatusMovedPermanently,
			expectedLocation:    "https://foo/bar/dirwithindex/?param1=val",
			expectedBodyContent: movedPermanently,
		},
		// Test 22 - access file with trailing slash with cleaned path
		{
			url:                 "https://foo/bar/file1.html/",
			cleanedPath:         "file1.html/",
			expectedStatus:      http.StatusMovedPermanently,
			expectedLocation:    "https://foo/bar/file1.html",
			expectedBodyContent: movedPermanently,
		},
	}

	for i, test := range tests {
		responseRecorder := httptest.NewRecorder()
		request, err := http.NewRequest("GET", test.url, nil)
		ctx := context.WithValue(request.Context(), caddy.URLPathContextKey, request.URL.Path)
		request = request.WithContext(ctx)

		request.Header.Add("Accept-Encoding", test.acceptEncoding)

		if err != nil {
			t.Errorf("Test %d: Error making request: %v", i, err)
		}
		// prevent any URL sanitization within Go: we need unmodified paths here
		if u, _ := url.Parse(test.url); u.RawPath != "" {
			request.URL.Path = u.RawPath
		}
		// Caddy may trim a request's URL path. Overwrite the path with
		// the cleanedPath to test redirects when the path has been
		// modified.
		if test.cleanedPath != "" {
			request.URL.Path = test.cleanedPath
		}
		status, err := fileserver.ServeHTTP(responseRecorder, request)
		etag := responseRecorder.Header().Get("Etag")
		body := responseRecorder.Body.String()
		vary := responseRecorder.Header().Get("Vary")
		encoding := responseRecorder.Header().Get("Content-Encoding")

		// check if error matches expectations
		if err != nil {
			t.Errorf("Test %d: Serving file at %s failed. Error was: %v", i, test.url, err)
		}

		// check status code
		if test.expectedStatus != status {
			t.Errorf("Test %d: Expected status %d, found %d", i, test.expectedStatus, status)
		}

		// check etag
		if test.expectedEtag != etag {
			t.Errorf("Test %d: Expected Etag header %s, found %s", i, test.expectedEtag, etag)
		}

		// check vary
		if test.expectedVary != vary {
			t.Errorf("Test %d: Expected Vary header %s, found %s", i, test.expectedVary, vary)
		}

		// check content-encoding
		if test.expectedEncoding != encoding {
			t.Errorf("Test %d: Expected Content-Encoding header %s, found %s", i, test.expectedEncoding, encoding)
		}

		// check body content
		if !strings.Contains(body, test.expectedBodyContent) {
			t.Errorf("Test %d: Expected body to contain %q, found %q", i, test.expectedBodyContent, body)
		}

		if test.expectedLocation != "" {
			l := responseRecorder.Header().Get("Location")
			if test.expectedLocation != l {
				t.Errorf("Test %d: Expected Location header %q, found %q", i, test.expectedLocation, l)
			}
		}
	}

}

// beforeServeHTTPTest creates a test directory with the structure, defined in the variable testFiles
func beforeServeHTTPTest(t *testing.T) {
	// make the root test dir
	err := os.MkdirAll(testWebRoot, os.ModePerm)
	if err != nil {
		if !os.IsExist(err) {
			t.Fatalf("Failed to create test dir. Error was: %v", err)
			return
		}
	}

	fixedTime := time.Unix(123456, 0)

	for relFile, fileContent := range testFiles {
		absFile := filepath.Join(testDir, relFile)

		// make sure the parent directories exist
		parentDir := filepath.Dir(absFile)
		_, err = os.Stat(parentDir)
		if err != nil {
			os.MkdirAll(parentDir, os.ModePerm)
		}

		// now create the test files
		f, err := os.Create(absFile)
		if err != nil {
			t.Fatalf("Failed to create test file %s. Error was: %v", absFile, err)
			return
		}

		// and fill them with content
		_, err = f.WriteString(fileContent)
		if err != nil {
			t.Fatalf("Failed to write to %s. Error was: %v", absFile, err)
			return
		}
		f.Close()

		// and set the last modified time
		err = os.Chtimes(absFile, fixedTime, fixedTime)
		if err != nil {
			t.Fatalf("Failed to set file time to %s. Error was: %v", fixedTime, err)
		}
	}

}

// afterServeHTTPTest removes the test dir and all its content
func afterServeHTTPTest(t *testing.T) {
	// cleans up everything under the test dir. No need to clean the individual files.
	err := os.RemoveAll(testDir)
	if err != nil {
		t.Fatalf("Failed to clean up test dir %s. Error was: %v", testDir, err)
	}
}

// failingFS implements the http.FileSystem interface. The Open method always returns the error, assigned to err
type failingFS struct {
	err      error     // the error to return when Open is called
	fileImpl http.File // inject the file implementation
}

// Open returns the assigned failingFile and error
func (f failingFS) Open(path string) (http.File, error) {
	return f.fileImpl, f.err
}

// failingFile implements http.File but returns a predefined error on every Stat() method call.
type failingFile struct {
	http.File
	err error
}

// Stat returns nil FileInfo and the provided error on every call
func (ff failingFile) Stat() (os.FileInfo, error) {
	return nil, ff.err
}

// Close is noop and returns no error
func (ff failingFile) Close() error {
	return nil
}

// TestServeHTTPFailingFS tests error cases where the Open function fails with various errors.
func TestServeHTTPFailingFS(t *testing.T) {

	tests := []struct {
		fsErr           error
		expectedStatus  int
		expectedErr     error
		expectedHeaders map[string]string
	}{
		{
			fsErr:          os.ErrNotExist,
			expectedStatus: http.StatusNotFound,
			expectedErr:    nil,
		},
		{
			fsErr:          os.ErrPermission,
			expectedStatus: http.StatusForbidden,
			expectedErr:    os.ErrPermission,
		},
		{
			fsErr:           ErrCustom,
			expectedStatus:  http.StatusServiceUnavailable,
			expectedErr:     ErrCustom,
			expectedHeaders: map[string]string{"Retry-After": "5"},
		},
	}

	for i, test := range tests {
		// initialize a file server with the failing FileSystem
		fileserver := FileServer{Root: failingFS{err: test.fsErr}}

		// prepare the request and response
		request, err := http.NewRequest("GET", "https://foo/", nil)
		if err != nil {
			t.Fatalf("Failed to build request. Error was: %v", err)
		}
		responseRecorder := httptest.NewRecorder()

		status, actualErr := fileserver.ServeHTTP(responseRecorder, request)

		// check the status
		if status != test.expectedStatus {
			t.Errorf("Test %d: Expected status %d, found %d", i, test.expectedStatus, status)
		}

		// check the error
		if actualErr != test.expectedErr {
			t.Errorf("Test %d: Expected err %v, found %v", i, test.expectedErr, actualErr)
		}

		// check the headers - a special case for server under load
		if test.expectedHeaders != nil && len(test.expectedHeaders) > 0 {
			for expectedKey, expectedVal := range test.expectedHeaders {
				actualVal := responseRecorder.Header().Get(expectedKey)
				if expectedVal != actualVal {
					t.Errorf("Test %d: Expected header %s: %s, found %s", i, expectedKey, expectedVal, actualVal)
				}
			}
		}
	}
}

// TestServeHTTPFailingStat tests error cases where the initial Open function succeeds, but the Stat method on the opened file fails.
func TestServeHTTPFailingStat(t *testing.T) {

	tests := []struct {
		statErr        error
		expectedStatus int
		expectedErr    error
	}{
		{
			statErr:        os.ErrNotExist,
			expectedStatus: http.StatusNotFound,
			expectedErr:    nil,
		},
		{
			statErr:        os.ErrPermission,
			expectedStatus: http.StatusForbidden,
			expectedErr:    os.ErrPermission,
		},
		{
			statErr:        ErrCustom,
			expectedStatus: http.StatusInternalServerError,
			expectedErr:    ErrCustom,
		},
	}

	for i, test := range tests {
		// initialize a file server. The FileSystem will not fail, but calls to the Stat method of the returned File object will
		fileserver := FileServer{Root: failingFS{err: nil, fileImpl: failingFile{err: test.statErr}}}

		// prepare the request and response
		request, err := http.NewRequest("GET", "https://foo/", nil)
		if err != nil {
			t.Fatalf("Failed to build request. Error was: %v", err)
		}
		responseRecorder := httptest.NewRecorder()

		status, actualErr := fileserver.ServeHTTP(responseRecorder, request)

		// check the status
		if status != test.expectedStatus {
			t.Errorf("Test %d: Expected status %d, found %d", i, test.expectedStatus, status)
		}

		// check the error
		if actualErr != test.expectedErr {
			t.Errorf("Test %d: Expected err %v, found %v", i, test.expectedErr, actualErr)
		}
	}
}

//-------------------------------------------------------------------------------------------------

type fileInfo struct {
	name    string
	size    int64
	mode    os.FileMode
	modTime time.Time
	isDir   bool
}

func (fi fileInfo) Name() string {
	return fi.name
}

func (fi fileInfo) Size() int64 {
	return fi.size
}

func (fi fileInfo) Mode() os.FileMode {
	return fi.mode
}

func (fi fileInfo) ModTime() time.Time {
	return fi.modTime
}

func (fi fileInfo) IsDir() bool {
	return fi.isDir
}

func (fi fileInfo) Sys() interface{} {
	return nil
}

var _ os.FileInfo = fileInfo{}

//-------------------------------------------------------------------------------------------------

func BenchmarkEtag(b *testing.B) {
	d := fileInfo{
		size:    1234567890,
		modTime: time.Now(),
	}

	b.ResetTimer()
	for i := 0; i < b.N; i++ {
		calculateEtag(d)
	}
}<|MERGE_RESOLUTION|>--- conflicted
+++ resolved
@@ -23,16 +23,17 @@
 )
 
 var (
-	webrootFile1Html            = filepath.Join("webroot", "file1.html")
-	webrootDirFile2Html         = filepath.Join("webroot", "dir", "file2.html")
-	webrootDirHiddenHtml        = filepath.Join("webroot", "dir", "hidden.html")
-	webrootDirwithindexIndeHtml = filepath.Join("webroot", "dirwithindex", "index.html")
-	webrootSubGzippedHtml       = filepath.Join("webroot", "sub", "gzipped.html")
-	webrootSubGzippedHtmlGz     = filepath.Join("webroot", "sub", "gzipped.html.gz")
-	webrootSubGzippedHtmlBr     = filepath.Join("webroot", "sub", "gzipped.html.br")
-	webrootSubBrotliHtml        = filepath.Join("webroot", "sub", "brotli.html")
-	webrootSubBrotliHtmlGz      = filepath.Join("webroot", "sub", "brotli.html.gz")
-	webrootSubBrotliHtmlBr      = filepath.Join("webroot", "sub", "brotli.html.br")
+	webrootFile1Html                   = filepath.Join("webroot", "file1.html")
+	webrootDirFile2Html                = filepath.Join("webroot", "dir", "file2.html")
+	webrootDirHiddenHtml               = filepath.Join("webroot", "dir", "hidden.html")
+	webrootDirwithindexIndeHtml        = filepath.Join("webroot", "dirwithindex", "index.html")
+	webrootSubGzippedHtml              = filepath.Join("webroot", "sub", "gzipped.html")
+	webrootSubGzippedHtmlGz            = filepath.Join("webroot", "sub", "gzipped.html.gz")
+	webrootSubGzippedHtmlBr            = filepath.Join("webroot", "sub", "gzipped.html.br")
+	webrootSubBrotliHtml               = filepath.Join("webroot", "sub", "brotli.html")
+	webrootSubBrotliHtmlGz             = filepath.Join("webroot", "sub", "brotli.html.gz")
+	webrootSubBrotliHtmlBr             = filepath.Join("webroot", "sub", "brotli.html.br")
+	webrootSubBarDirWithIndexIndexHTML = filepath.Join("webroot", "bar", "dirwithindex", "index.html")
 )
 
 // testFiles is a map with relative paths to test files as keys and file content as values.
@@ -47,32 +48,18 @@
 // '------ file2.html
 // '------ hidden.html
 var testFiles = map[string]string{
-<<<<<<< HEAD
-	"unreachable.html":                                            "<h1>must not leak</h1>",
-	filepath.Join("webroot", "file1.html"):                        "<h1>file1.html</h1>",
-	filepath.Join("webroot", "sub", "gzipped.html"):               "<h1>gzipped.html</h1>",
-	filepath.Join("webroot", "sub", "gzipped.html.gz"):            "gzipped.html.gz",
-	filepath.Join("webroot", "sub", "gzipped.html.gz"):            "gzipped.html.gz",
-	filepath.Join("webroot", "sub", "brotli.html"):                "brotli.html",
-	filepath.Join("webroot", "sub", "brotli.html.gz"):             "brotli.html.gz",
-	filepath.Join("webroot", "sub", "brotli.html.br"):             "brotli.html.br",
-	filepath.Join("webroot", "bar", "dirwithindex", "index.html"): "<h1>bar/dirwithindex/index.html</h1>",
-	filepath.Join("webroot", "dirwithindex", "index.html"):        "<h1>dirwithindex/index.html</h1>",
-	filepath.Join("webroot", "dir", "file2.html"):                 "<h1>dir/file2.html</h1>",
-	filepath.Join("webroot", "dir", "hidden.html"):                "<h1>dir/hidden.html</h1>",
-=======
-	"unreachable.html":          "<h1>must not leak</h1>",
-	webrootFile1Html:            "<h1>file1.html</h1>",
-	webrootDirFile2Html:         "<h1>dir/file2.html</h1>",
-	webrootDirwithindexIndeHtml: "<h1>dirwithindex/index.html</h1>",
-	webrootDirHiddenHtml:        "<h1>dir/hidden.html</h1>",
-	webrootSubGzippedHtml:       "<h1>gzipped.html</h1>",
-	webrootSubGzippedHtmlGz:     "1.gzipped.html.gz",
-	webrootSubGzippedHtmlBr:     "2.gzipped.html.br",
-	webrootSubBrotliHtml:        "3.brotli.html",
-	webrootSubBrotliHtmlGz:      "4.brotli.html.gz",
-	webrootSubBrotliHtmlBr:      "5.brotli.html.br",
->>>>>>> a2c410b8
+	"unreachable.html":                 "<h1>must not leak</h1>",
+	webrootFile1Html:                   "<h1>file1.html</h1>",
+	webrootDirFile2Html:                "<h1>dir/file2.html</h1>",
+	webrootDirwithindexIndeHtml:        "<h1>dirwithindex/index.html</h1>",
+	webrootDirHiddenHtml:               "<h1>dir/hidden.html</h1>",
+	webrootSubGzippedHtml:              "<h1>gzipped.html</h1>",
+	webrootSubGzippedHtmlGz:            "1.gzipped.html.gz",
+	webrootSubGzippedHtmlBr:            "2.gzipped.html.br",
+	webrootSubBrotliHtml:               "3.brotli.html",
+	webrootSubBrotliHtmlGz:             "4.brotli.html.gz",
+	webrootSubBrotliHtmlBr:             "5.brotli.html.br",
+	webrootSubBarDirWithIndexIndexHTML: "<h1>bar/dirwithindex/index.html</h1>",
 }
 
 // TestServeHTTP covers positive scenarios when serving files.
@@ -89,14 +76,9 @@
 	movedPermanently := "Moved Permanently"
 
 	tests := []struct {
-<<<<<<< HEAD
-		url         string
-		cleanedPath string
-=======
-		url            string
-		acceptEncoding string
->>>>>>> a2c410b8
-
+		url                 string
+		cleanedPath         string
+		acceptEncoding      string
 		expectedLocation    string
 		expectedStatus      int
 		expectedBodyContent string
