--- conflicted
+++ resolved
@@ -9,12 +9,8 @@
 	"net/http"
 	"strings"
 	"sync"
-<<<<<<< HEAD
-	"time"
 
 	"github.com/mholt/caddy"
-=======
->>>>>>> 50749b4e
 )
 
 // tlsHandler is a http.Handler that will inject a value
