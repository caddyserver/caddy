--- conflicted
+++ resolved
@@ -46,17 +46,8 @@
 		connTimeout: GracefulTimeout,
 	}
 	s.Server.Handler = s // this is weird, but whatever
-<<<<<<< HEAD
 	tlsh := &tlsHandler{next: s.Server.Handler}
 	s.Server.ConnState = func(c net.Conn, cs http.ConnState) {
-		if cs == http.StateIdle {
-			s.listenerMu.Lock()
-			// server stopped, close idle connection
-			if s.listener == nil {
-				c.Close()
-			}
-			s.listenerMu.Unlock()
-		}
 		// when a connection closes or is hijacked, delete its entry
 		// in the map, because we are done with it.
 		if tlsh.listener != nil {
@@ -67,8 +58,6 @@
 			}
 		}
 	}
-=======
->>>>>>> 91ff7343
 
 	// Disable HTTP/2 if desired
 	if !HTTP2 {
